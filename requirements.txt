addict
descartes
gdspy>=1.5.2
geopandas
ipython
matplotlib
numpy
pandas
pint
pyEPR-quantum>=0.8.5.7
pygments
pyside2
qdarkstyle
qutip
scipy
shapely
scqubits
gmsh
<<<<<<< HEAD
pyyaml
=======
>>>>>>> dd95a13d
pyaedt   #since conda-forge doesn't have pyaedt, we have to manually pip install or completely switch to virtualenv .  virtualenv uses less memory than conda.
# jupyter (if you need a fresh install) or ipykernel (if you prefer to make of this a new kernel to use from an existing jupyter install)<|MERGE_RESOLUTION|>--- conflicted
+++ resolved
@@ -16,9 +16,6 @@
 shapely
 scqubits
 gmsh
-<<<<<<< HEAD
 pyyaml
-=======
->>>>>>> dd95a13d
 pyaedt   #since conda-forge doesn't have pyaedt, we have to manually pip install or completely switch to virtualenv .  virtualenv uses less memory than conda.
 # jupyter (if you need a fresh install) or ipykernel (if you prefer to make of this a new kernel to use from an existing jupyter install)