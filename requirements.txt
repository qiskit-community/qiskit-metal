addict
descartes
gdspy>=1.5.2
geopandas; platform_system != "Windows"  #pip install geopandas causes fiona errors. Therefore, if you use `conda env`, you must first run `conda install fiona`, while if you use `python venv` you must first download the gdal and fiona wheels from https://www.lfd.uci.edu/~gohlke/pythonlibs/ and manually pip install them in that order.
ipython
matplotlib
numpy
pandas
pint
pyEPR-quantum>=0.8.5.7
pygments
pyside2
qutip
scipy
<<<<<<< HEAD
shapely==1.8.2  #using conda on Windows OS: pip install of shapely will fail on import for missing geos_c.dll, if <= v1.7.x. For as long as a 1.8.0 version is not released (already patched in github), you will need to run `conda install shapely` (before installing qiskit_metal).
=======
shapely==1.8.2 #using conda on Windows OS: pip install of shapely will fail on import for missing geos_c.dll, if <= v1.7.x. For as long as a 1.8.0 version is not released (already patched in github), you will need to run `conda install shapely` (before installing qiskit_metal).
>>>>>>> 745c3e88
scqubits
gmsh
pyaedt   #since conda-forge doesn't have pyaedt, we have to manually pip install or completely switch to virtualenv .  virtualenv uses less memory than conda. 
# jupyter (if you need a fresh install) or ipykernel (if you prefer to make of this a new kernel to use from an existing jupyter install)<|MERGE_RESOLUTION|>--- conflicted
+++ resolved
@@ -12,11 +12,7 @@
 pyside2
 qutip
 scipy
-<<<<<<< HEAD
-shapely==1.8.2  #using conda on Windows OS: pip install of shapely will fail on import for missing geos_c.dll, if <= v1.7.x. For as long as a 1.8.0 version is not released (already patched in github), you will need to run `conda install shapely` (before installing qiskit_metal).
-=======
 shapely==1.8.2 #using conda on Windows OS: pip install of shapely will fail on import for missing geos_c.dll, if <= v1.7.x. For as long as a 1.8.0 version is not released (already patched in github), you will need to run `conda install shapely` (before installing qiskit_metal).
->>>>>>> 745c3e88
 scqubits
 gmsh
 pyaedt   #since conda-forge doesn't have pyaedt, we have to manually pip install or completely switch to virtualenv .  virtualenv uses less memory than conda. 
