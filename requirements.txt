addict
descartes
gdspy>=1.5.2
geopandas; platform_system != "Windows"  #pip install geopandas causes fiona errors. Therefore, if you use `conda env`, you must first run `conda install fiona`, while if you use `python venv` you must first download the gdal and fiona wheels from https://www.lfd.uci.edu/~gohlke/pythonlibs/ and manually pip install them in that order.
ipython
matplotlib
numpy
pandas
pint
pyEPR-quantum>=0.8.5.7
pygments
pyside2
qutip
scipy
shapely  #using conda on Windows OS: pip install of shapely will fail on import for missing geos_c.dll, if <= v1.7.x. For as long as a 1.8.0 version is not released (already patched in github), you will need to run `conda install shapely` (before installing qiskit_metal).
scqubits
<<<<<<< HEAD
gmsh

=======
#pyvista # pyvista is needed for pyaetd
#pythonnet # pythonnet is needed for pyaedt
#PyAEDT   #since conda-forge doesn't have pyaedt, we have to manually pip install or completely switch to virtualenv .  virtualenv uses less memory than conda. 
>>>>>>> 6f66995c
# jupyter (if you need a fresh install) or ipykernel (if you prefer to make of this a new kernel to use from an existing jupyter install)<|MERGE_RESOLUTION|>--- conflicted
+++ resolved
@@ -14,12 +14,8 @@
 scipy
 shapely  #using conda on Windows OS: pip install of shapely will fail on import for missing geos_c.dll, if <= v1.7.x. For as long as a 1.8.0 version is not released (already patched in github), you will need to run `conda install shapely` (before installing qiskit_metal).
 scqubits
-<<<<<<< HEAD
 gmsh
-
-=======
 #pyvista # pyvista is needed for pyaetd
 #pythonnet # pythonnet is needed for pyaedt
-#PyAEDT   #since conda-forge doesn't have pyaedt, we have to manually pip install or completely switch to virtualenv .  virtualenv uses less memory than conda. 
->>>>>>> 6f66995c
+#PyAEDT   #since conda-forge doesn't have pyaedt, we have to manually pip install or completely switch to virtualenv .  virtualenv uses less memory than conda.
 # jupyter (if you need a fresh install) or ipykernel (if you prefer to make of this a new kernel to use from an existing jupyter install)