--- conflicted
+++ resolved
@@ -6,12 +6,9 @@
   pull_request:
     branches: [main, "stable/*"]
 jobs:
-<<<<<<< HEAD
-=======
   # NOTE: The ubuntu-latest and macos-latest tests have been separated out because ubuntu
   # requires installing some additional libraries (libglu1-mesa) for Gmsh to run. Please
   # consider this aspect before combining the tests for both the OS platforms.
->>>>>>> c6330a0b
   ubuntu-tests:
     # Name the Job
     name: tests-python${{ matrix.python-version }}-ubuntu-latest
