name: Tests
on:
  # Run this workflow every time a new commit is pushed to or a pull request is created from one of these branches
  push:
    branches: [main, "stable/*"]
  pull_request:
    branches: [main, "stable/*"]
jobs:
  ubuntu-tests:
    # Name the Job
    name: tests-python${{ matrix.python-version }}-ubuntu-latest
    # Set the type of machine to run on
    runs-on: ubuntu-latest
    # Set matrix for runs-on
    strategy:
      matrix:
<<<<<<< HEAD
        python-version: [3.7, 3.8, 3.9]
=======
        python-version: ["3.9", "3.10"]
        os: ["macOS-latest", "ubuntu-latest"]
>>>>>>> 6f66995c
    steps:
      - name: Checkout code
        uses: actions/checkout@v2
      - name: Set up Python ${{ matrix.python-version }}
        uses: actions/setup-python@v2
        with:
          python-version: ${{ matrix.python-version }}
      - name: Pip cache
        uses: actions/cache@v2
        with:
          path: ~/.cache/pip
          key: ubuntu-latest-${{ matrix.python-version }}-pip-tests-${{ hashFiles('setup.py','requirements-dev.txt','requirements.txt') }}
          restore-keys: |
            ubuntu-latest-${{ matrix.python-version }}-pip-tests-
            ubuntu-latest-${{ matrix.python-version }}-pip-
            ubuntu-latest-${{ matrix.python-version }}
      - name: Install Deps
        run: |
          python -m pip install -U tox setuptools virtualenv wheel
          sudo apt install libglu1-mesa libglu1-mesa-dev
      - name: Install and Run Tests
        run: tox -e py
  macos-tests:
    # Name the Job
    name: tests-python${{ matrix.python-version }}-macOS-latest
    # Set the type of machine to run on
    runs-on: macOS-latest
    # Set matrix for runs-on
    strategy:
      matrix:
        python-version: [3.7, 3.8, 3.9]
    steps:
      - name: Chekout code
        uses: actions/checkout@v2
      - name: Set up Python ${{ matrix.python-version }}
        uses: actions/setup-python@v2
        with:
          python-version: ${{ matrix.python-version }}
      - name: Pip cache
        uses: actions/cache@v2
        with:
          path: ~/.cache/pip
          key: macOS-latest-${{ matrix.python-version }}-pip-tests-${{ hashFiles('setup.py','requirements-dev.txt','requirements.txt') }}
          restore-keys: |
            macOS-latest-${{ matrix.python-version }}-pip-tests-
            macOS-latest-${{ matrix.python-version }}-pip-
            macOS-latest-${{ matrix.python-version }}
      - name: Install Deps
        run: python -m pip install -U tox setuptools virtualenv wheel
      - name: Install and Run Tests
        run: tox -e py
  #  windows-tests:
  #    name: tests-python${{ matrix.python-version }}-windows
  #    runs-on: windows-latest
  #    strategy:
  #      matrix:
  #        python-version: ["3.9", "3.10"]
  #    steps:
  #      - uses: actions/checkout@v2
  #      - name: Set up Python ${{ matrix.python-version }}
  #        uses: actions/setup-python@v2
  #        with:
  #          python-version: ${{ matrix.python-version }}
  #      - name: Pip cache
  #        uses: actions/cache@v2
  #        with:
  #          path: ~\AppData\Local\pip\Cache
  #          key: ${{ runner.os }}-${{ matrix.python-version }}-pip-tests-${{ hashFiles('setup.py','requirements-dev.txt','requirements.txt') }}
  #          restore-keys: |
  #            ${{ runner.os }}-${{ matrix.python-version }}-pip-tests-
  #            ${{ runner.os }}-${{ matrix.python-version }}-pip-
  #            ${{ runner.os }}-${{ matrix.python-version }}-
  #      - name: Install deps
  #        run: |
  #          pip install -U tox cvxopt setuptools virtualenv wheel
  #        shell: pwsh
  #      - name: Install and Run Tests
  #        run: tox --sitepackages -e py
  #        shell: bash -l {0}
  lint:
    name: lint
    runs-on: ubuntu-latest
    steps:
      - uses: actions/checkout@v2
      - name: Set up Python 3.9
        uses: actions/setup-python@v2
        with:
          python-version: 3.9
      - name: Pip cache
        uses: actions/cache@v2
        with:
          path: ~/.cache/pip
          key: ${{ runner.os }}-${{ matrix.python-version }}-pip-lint-${{ hashFiles('setup.py','requirements-dev.txt','requirements.txt') }}
          restore-keys: |
            ${{ runner.os }}-${{ matrix.python-version }}-pip-lint-
            ${{ runner.os }}-${{ matrix.python-version }}-pip-
            ${{ runner.os }}-${{ matrix.python-version }}-
      - name: Install Deps
        run: python -m pip install -U tox
      - name: Run lint
        run: tox -elint
  docs:
    name: docs
    runs-on: ubuntu-latest
    steps:
      - uses: actions/checkout@v2
        with:
          fetch-depth: 0
      - name: Set up Python 3.9
        uses: actions/setup-python@v2
        with:
          python-version: 3.9
      - name: Pip cache
        uses: actions/cache@v2
        with:
          path: ~/.cache/pip
          key: ${{ runner.os }}-${{ matrix.python-version }}-pip-docs-${{ hashFiles('setup.py','requirements-dev.txt','requirements.txt') }}
          restore-keys: |
            ${{ runner.os }}-pip-docs-
            ${{ runner.os }}-pip-
            ${{ runner.os }}-
      - name: Install Deps
        run: |
          python -m pip install -U tox
          sudo apt update
          sudo apt install -y graphviz pandoc qt5-default
      - name: Build Docs
        run: tox -edocs
      - uses: actions/upload-artifact@v2
        with:
          name: html_docs
          path: docs/_build/html
#  tutorials:
#    name: tutorials
#    runs-on: ubuntu-latest
#    steps:
#      - uses: actions/checkout@v2
#      - name: Set up Python 3.7
#        uses: actions/setup-python@v2
#        with:
#          python-version: 3.7
#      - name: Pip cache
#        uses: actions/cache@v2
#        with:
#          path: ~/.cache/pip
#          key: ${{ runner.os }}-${{ matrix.python-version }}-pip-tutorials-${{ hashFiles('setup.py','requirements-dev.txt','requirements.txt') }}
#          restore-keys: |
#            ${{ runner.os }}-${{ matrix.python-version }}-pip-tutorials-
#            ${{ runner.os }}-${{ matrix.python-version }}-pip-
#            ${{ runner.os }}-${{ matrix.python-version }}-
#      - name: Setup tutorials job
#        run: |
#          set -e
#          python -m pip install --upgrade pip
#          pip install -U tox
#          sudo apt install -y graphviz pandoc qt5-default
#          pip check
#        shell: bash
#      - name: Run Tutorials
#        run: tox -edocs
#        env:
#          QISKIT_DOCS_BUILD_TUTORIALS: 'always'
#      - uses: actions/upload-artifact@v2
#        with:
#          name: html_docs
#          path: docs/_build/html<|MERGE_RESOLUTION|>--- conflicted
+++ resolved
@@ -14,12 +14,7 @@
     # Set matrix for runs-on
     strategy:
       matrix:
-<<<<<<< HEAD
-        python-version: [3.7, 3.8, 3.9]
-=======
         python-version: ["3.9", "3.10"]
-        os: ["macOS-latest", "ubuntu-latest"]
->>>>>>> 6f66995c
     steps:
       - name: Checkout code
         uses: actions/checkout@v2
@@ -50,7 +45,7 @@
     # Set matrix for runs-on
     strategy:
       matrix:
-        python-version: [3.7, 3.8, 3.9]
+        python-version: ["3.9", "3.10"]
     steps:
       - name: Chekout code
         uses: actions/checkout@v2
