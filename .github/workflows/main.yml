name: Tests
on:
  # Run this workflow every time a new commit is pushed to or a pull request is created from one of these branches
  push:
    branches: [main, "stable/*"]
  pull_request:
    branches: [main, "stable/*"]
jobs:
  # NOTE: The ubuntu-22.04 and macos-latest tests have been separated out because ubuntu
  # requires installing some additional libraries (libglu1-mesa) for Gmsh to run. Please
  # consider this aspect before combining the tests for both the OS platforms.
  ubuntu-tests:
    # Name the Job
    name: tests-python${{ matrix.python-version }}-ubuntu-latest
    # Set the type of machine to run on
    runs-on: ubuntu-22.04
    # Set matrix for runs-on
    strategy:
      matrix:
        python-version: ["3.9", "3.10"]
    steps:
      - name: Checkout code
        uses: actions/checkout@v3
      - name: Set up Python ${{ matrix.python-version }}
        uses: actions/setup-python@v4
        with:
          python-version: ${{ matrix.python-version }}
      - name: Pip cache
        uses: actions/cache@v3
        with:
          path: ~/.cache/pip
          key: ubuntu-latest-${{ matrix.python-version }}-pip-tests-${{ hashFiles('setup.py','requirements-dev.txt','requirements.txt') }}
          restore-keys: |
            ubuntu-latest-${{ matrix.python-version }}-pip-tests-
            ubuntu-latest-${{ matrix.python-version }}-pip-
            ubuntu-latest-${{ matrix.python-version }}
      - name: Install Deps
        run: |
<<<<<<< HEAD
          python -m pip install -U tox==4.11.0 setuptools==67.3.1 virtualenv==20.24.3 wheel==0.38.4
          sudo apt install libglu1-mesa=9.0.2-1 libglu1-mesa-dev=9.0.2-1
=======
          python -m pip install -U tox setuptools virtualenv wheel
          sudo apt update
          sudo apt install libglu1-mesa libglu1-mesa-dev libegl1-mesa
>>>>>>> a72617f5
      - name: Install and Run Tests
        run: tox -e py
  macos-tests:
    # Name the Job
    name: tests-python${{ matrix.python-version }}-macOS-latest
    # Set the type of machine to run on
    runs-on: macos-12
    # Set matrix for runs-on
    strategy:
      matrix:
        python-version: ["3.9", "3.10"]
    steps:
      - name: Chekout code
        uses: actions/checkout@v3
      - name: Set up Python ${{ matrix.python-version }}
        uses: actions/setup-python@v4
        with:
          python-version: ${{ matrix.python-version }}
      - name: Pip cache
        uses: actions/cache@v3
        with:
          path: ~/.cache/pip
          key: macOS-latest-${{ matrix.python-version }}-pip-tests-${{ hashFiles('setup.py','requirements-dev.txt','requirements.txt') }}
          restore-keys: |
            macOS-latest-${{ matrix.python-version }}-pip-tests-
            macOS-latest-${{ matrix.python-version }}-pip-
            macOS-latest-${{ matrix.python-version }}
      - name: Install Deps
        run: python -m pip install -U tox==4.11.0 setuptools==67.3.1 virtualenv==20.24.3 wheel==0.38.4
      - name: Install and Run Tests
        run: tox -e py
  windows-tests:
    name: tests-python${{ matrix.python-version }}-windows
    runs-on: windows-2022
    strategy:
      matrix:
        python-version: ["3.9", "3.10"]
    steps:
      - uses: actions/checkout@v3
      - name: Set up Python ${{ matrix.python-version }}
        uses: actions/setup-python@v4
        with:
          python-version: ${{ matrix.python-version }}
      - name: Pip cache
        uses: actions/cache@v3
        with:
          path: ~\AppData\Local\pip\Cache
          key: ${{ runner.os }}-${{ matrix.python-version }}-pip-tests-${{ hashFiles('setup.py','requirements-dev.txt','requirements.txt') }}
          restore-keys: |
            ${{ runner.os }}-${{ matrix.python-version }}-pip-tests-
            ${{ runner.os }}-${{ matrix.python-version }}-pip-
            ${{ runner.os }}-${{ matrix.python-version }}-
      - name: Install deps
        run: |
          python -m pip install -U tox==4.11.0 cvxopt==1.3.0 setuptools==67.3.1 virtualenv==20.24.3 wheel==0.38.4
        shell: pwsh
      - name: Install and Run Tests
        run: tox --sitepackages -e py
        shell: bash -l {0}
  lint:
    name: lint
    runs-on: ubuntu-22.04
    steps:
      - uses: actions/checkout@v3
      - name: Set up Python 3.9
        uses: actions/setup-python@v4
        with:
          python-version: 3.9
      - name: Pip cache
        uses: actions/cache@v3
        with:
          path: ~/.cache/pip
          key: ${{ runner.os }}-${{ matrix.python-version }}-pip-lint-${{ hashFiles('setup.py','requirements-dev.txt','requirements.txt') }}
          restore-keys: |
            ${{ runner.os }}-${{ matrix.python-version }}-pip-lint-
            ${{ runner.os }}-${{ matrix.python-version }}-pip-
            ${{ runner.os }}-${{ matrix.python-version }}-
      - name: Install Deps
        run: python -m pip install -U tox==4.11.0
      - name: Run lint
        run: tox -elint
  docs:
    name: docs
    runs-on: ubuntu-22.04
    steps:
      - uses: actions/checkout@v3
        with:
          fetch-depth: 0
      - name: Set up Python 3.9
        uses: actions/setup-python@v4
        with:
          python-version: 3.9
      - name: Pip cache
        uses: actions/cache@v3
        with:
          path: ~/.cache/pip
          key: ${{ runner.os }}-${{ matrix.python-version }}-pip-docs-${{ hashFiles('setup.py','requirements-dev.txt','requirements.txt') }}
          restore-keys: |
            ${{ runner.os }}-pip-docs-
            ${{ runner.os }}-pip-
            ${{ runner.os }}-
      - name: Install Deps
        run: |
          python -m pip install -U tox==4.11.0
          sudo apt update
          sudo apt install -y graphviz=2.42.2-6 pandoc=2.9.2.1-3ubuntu2 qtbase5-dev=5.15.3+dfsg-2ubuntu0.2 qt5-qmake=5.15.3+dfsg-2ubuntu0.2
      - name: Build Docs
        run: tox -edocs
      - uses: actions/upload-artifact@v2
        with:
          name: html_docs
          path: docs/_build/html<|MERGE_RESOLUTION|>--- conflicted
+++ resolved
@@ -2,9 +2,9 @@
 on:
   # Run this workflow every time a new commit is pushed to or a pull request is created from one of these branches
   push:
-    branches: [main, "stable/*"]
+    branches: [main, 'stable/*']
   pull_request:
-    branches: [main, "stable/*"]
+    branches: [main, 'stable/*']
 jobs:
   # NOTE: The ubuntu-22.04 and macos-latest tests have been separated out because ubuntu
   # requires installing some additional libraries (libglu1-mesa) for Gmsh to run. Please
@@ -17,7 +17,7 @@
     # Set matrix for runs-on
     strategy:
       matrix:
-        python-version: ["3.9", "3.10"]
+        python-version: ['3.9', '3.10']
     steps:
       - name: Checkout code
         uses: actions/checkout@v3
@@ -36,14 +36,9 @@
             ubuntu-latest-${{ matrix.python-version }}
       - name: Install Deps
         run: |
-<<<<<<< HEAD
-          python -m pip install -U tox==4.11.0 setuptools==67.3.1 virtualenv==20.24.3 wheel==0.38.4
-          sudo apt install libglu1-mesa=9.0.2-1 libglu1-mesa-dev=9.0.2-1
-=======
           python -m pip install -U tox setuptools virtualenv wheel
           sudo apt update
           sudo apt install libglu1-mesa libglu1-mesa-dev libegl1-mesa
->>>>>>> a72617f5
       - name: Install and Run Tests
         run: tox -e py
   macos-tests:
@@ -54,7 +49,7 @@
     # Set matrix for runs-on
     strategy:
       matrix:
-        python-version: ["3.9", "3.10"]
+        python-version: ['3.9', '3.10']
     steps:
       - name: Chekout code
         uses: actions/checkout@v3
@@ -80,7 +75,7 @@
     runs-on: windows-2022
     strategy:
       matrix:
-        python-version: ["3.9", "3.10"]
+        python-version: ['3.9', '3.10']
     steps:
       - uses: actions/checkout@v3
       - name: Set up Python ${{ matrix.python-version }}
