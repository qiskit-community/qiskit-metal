--- conflicted
+++ resolved
@@ -69,7 +69,6 @@
         run: python -m pip install -U tox setuptools virtualenv wheel 
       - name: Install and Run Tests
         run: tox -e py
-<<<<<<< HEAD
     windows-tests:
     name: tests-python${{ matrix.python-version }}-windows
     runs-on: windows-latest
@@ -98,36 +97,6 @@
       - name: Install and Run Tests
         run: tox --sitepackages -e py
         shell: bash -l {0}
-=======
-  #  windows-tests:
-  #    name: tests-python${{ matrix.python-version }}-windows
-  #    runs-on: windows-latest
-  #    strategy:
-  #      matrix:
-  #        python-version: ["3.9", "3.10"]
-  #    steps:
-  #      - uses: actions/checkout@v3
-  #      - name: Set up Python ${{ matrix.python-version }}
-  #        uses: actions/setup-python@v4
-  #        with:
-  #          python-version: ${{ matrix.python-version }}
-  #      - name: Pip cache
-  #        uses: actions/cache@v3
-  #        with:
-  #          path: ~\AppData\Local\pip\Cache
-  #          key: ${{ runner.os }}-${{ matrix.python-version }}-pip-tests-${{ hashFiles('setup.py','requirements-dev.txt','requirements.txt') }}
-  #          restore-keys: |
-  #            ${{ runner.os }}-${{ matrix.python-version }}-pip-tests-
-  #            ${{ runner.os }}-${{ matrix.python-version }}-pip-
-  #            ${{ runner.os }}-${{ matrix.python-version }}-
-  #      - name: Install deps
-  #        run: |
-  #          python -m pip install -U tox cvxopt setuptools virtualenv wheel
-  #        shell: pwsh
-  #      - name: Install and Run Tests
-  #        run: tox --sitepackages -e py
-  #        shell: bash -l {0}
->>>>>>> e7efdc95
   lint:
     name: lint
     runs-on: ubuntu-latest
