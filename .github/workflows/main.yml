--- conflicted
+++ resolved
@@ -14,14 +14,10 @@
     # Set matrix for runs-on
     strategy:
       matrix:
-<<<<<<< HEAD
-        python-version: [3.8, 3.9]
-=======
         python-version: ["3.9", "3.10"]
->>>>>>> e71a7996
         os: ["macOS-latest", "ubuntu-latest"]
     steps:
-      - name: Chekout code
+      - name: Checkout code
         uses: actions/checkout@v2
       - name: Set up Python ${{ matrix.python-version }}
         uses: actions/setup-python@v2
