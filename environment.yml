--- conflicted
+++ resolved
@@ -3,28 +3,6 @@
   - conda-forge
 dependencies:
   - python>=3.9
-<<<<<<< HEAD
-  - addict
-  - descartes
-  - gdspy>=1.5.2
-  - geopandas
-  - ipython
-  - matplotlib
-  - numpy
-  - pandas
-  - pint
-  - pyepr-quantum>=0.8.5.7
-  - pygments
-  - pyside2
-  - qdarkstyle
-  - qutip
-  - scipy
-  - shapely
-  - jupyter
-  - scqubits
-  - pyyaml
-  - pip
-=======
   - addict==2.4.0
   - descartes==1.1.0
   - gdspy==1.6.12
@@ -43,8 +21,8 @@
   - shapely==2.0.1
   - jupyter==1.0.0
   - scqubits==3.1.0
+  - pyyaml==6.0
   - pip==23.0
->>>>>>> 3765680d
   - pip:
       - pyaedt==0.6.46
       - gmsh==4.11.1