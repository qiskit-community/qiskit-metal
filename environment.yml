name: qiskit-metal
channels:
  - conda-forge
dependencies:
  - python>=3.9
  - addict
  - descartes
  - gdspy>=1.5.2
  - geopandas
  - ipython
  - matplotlib
  - numpy
  - pandas
  - pint
  - pyepr-quantum>=0.8.5.7
  - pygments
  - pyside2
  - qutip
  - scipy
  - shapely
  - jupyter
  - scqubits
<<<<<<< HEAD
  - pythonnet #Needed for pyaedt
  - pyvista #Needed for pyaedt
  #- PyAEDT
  - gmsh
=======
  - pip:
      - pyaedt
>>>>>>> 2b9abc93
<|MERGE_RESOLUTION|>--- conflicted
+++ resolved
@@ -20,12 +20,6 @@
   - shapely
   - jupyter
   - scqubits
-<<<<<<< HEAD
-  - pythonnet #Needed for pyaedt
-  - pyvista #Needed for pyaedt
-  #- PyAEDT
   - gmsh
-=======
   - pip:
-      - pyaedt
->>>>>>> 2b9abc93
+      - pyaedt