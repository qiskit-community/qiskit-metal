name: qiskit-metal
channels:
  - conda-forge
dependencies:
  - python>=3.9
  - addict
  - descartes
  - gdspy>=1.5.2
  - geopandas
  - ipython
  - matplotlib
  - numpy
  - pandas
  - pint
  - pyepr-quantum>=0.8.5.7
  - pygments
  - pyside2
  - qutip
  - scipy
  - shapely
  - jupyter
  - scqubits
<<<<<<< HEAD
  - gmsh
=======
  - pythonnet #Needed for pyaedt
  - pyvista #Needed for pyaedt
  #- PyAEDT
>>>>>>> 6f66995c
<|MERGE_RESOLUTION|>--- conflicted
+++ resolved
@@ -20,10 +20,7 @@
   - shapely
   - jupyter
   - scqubits
-<<<<<<< HEAD
-  - gmsh
-=======
   - pythonnet #Needed for pyaedt
   - pyvista #Needed for pyaedt
   #- PyAEDT
->>>>>>> 6f66995c
+  - gmsh