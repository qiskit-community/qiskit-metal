--- conflicted
+++ resolved
@@ -316,12 +316,10 @@
         # expand the routing track to form the two gaps in the substrate
         # final gap will be form by this minus the trace above
         self.add_qgeometry('path',
-<<<<<<< HEAD
                            {'cut': line},
                            width=p.trace_width + 2 * p.trace_gap,
                            layer=p.layer,
                            subtract=True)
-=======
                           {'cut': line},
                           width=width + 2*p.trace_gap,
                           layer=layer,
@@ -341,5 +339,4 @@
         self.design.connect_pins(
             self.design.components[component_start].id, pin_start, self.id, 'cpw_start')
         self.design.connect_pins(
-            self.design.components[component_end].id, pin_end, self.id, 'cpw_end')
->>>>>>> 6b482581
+            self.design.components[component_end].id, pin_end, self.id, 'cpw_end')