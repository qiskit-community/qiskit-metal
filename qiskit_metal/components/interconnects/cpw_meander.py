"""
@author: Marco Facchini, John Blair, Zlatko Minev
"""

from collections import namedtuple
from typing import List, Tuple, Union

from numpy.linalg import norm
<<<<<<< HEAD
from qiskit_metal.draw.utility import vec_unit_planar
=======
from ...toolbox_python.utility_functions import log_error_easy
>>>>>>> f9211a07

import numpy as np
from qiskit_metal import draw, Dict#, QComponent
from qiskit_metal.components import QComponent
#from qiskit_metal import is_true

# from qiskit_metal.toolbox_metal.parsing import is_true
options = Dict(pin_start_name='Q1_a',
               pin_end_name='Q2_b',
               meander=Dict(
                   lead_start='0.1mm',
                   lead_end='0.1mm',
                   asymmetry='0 um')
               )


<<<<<<< HEAD
class Oriented_2D_Array:
    r"""A simple class to define a 2D Oriented_Point,
    with a 2D position and a 2D direction (XY plane).
    All values stored as np.ndarray of parsed floats.

    Attributes:
        position (np.ndarray of 2 points) -- Position of the Oriented_Point
        direction (np.ndarray of 2 points) -- *Normal vector* of the Oriented_Point, defines which way it points outward.
                                              This is the normal vector to the surface on which the Oriented_Point mates.
                                              Has unit norm.
=======
class Connector:  # Shouldn't this class be in the connector folder?
    r"""A simple class to define a connector as a 2D point
    with a 2D direction in the XY plane.
    All values stored as np.ndarray of parsed floats.
>>>>>>> f9211a07
    """

<<<<<<< HEAD
    # TODO: Maybe move this class out of here, more general.

    def __init__(self, position: np.ndarray, direction: np.ndarray):
        self.positions = np.expand_dims(position, axis=0)
        self.directions = np.expand_dims(vec_unit_planar(direction), axis=0)
=======
    def __init__(self, position: np.ndarray, direction: np.ndarray):
        """
        Args:
            positon (np.ndarray of 2 points): Center position of the connector
            direction (np.ndarray of 2 points): *Normal vector* of the connector, defines which way it
                points outward.
                This is the normal vector to the surface on which the connector mates.
                Has unit norm.
        """
        self.position = position
        self.direction = direction / norm(direction)
>>>>>>> f9211a07

    def go_straight(self, length: float):
        """Add a point ot 'lenght' distance in the same direction

        Args:
<<<<<<< HEAD
            length (float) : how much to move by
=======
            length (float) : how much to lead in by

        Returns:
            Connector: Connector with leadin
>>>>>>> f9211a07
        """
        self.directions = np.append(self.directions, [self.directions[-1]], axis=0)
        self.positions = np.append(self.positions, [self.positions[-1] + self.directions[-1] * length], axis=0)

    def go_left(self, length: float):
        # THIS METHOD IS NOT USED AT THIS TIME (7/2/20)
        """Straight line 90deg counter-clock-wise direction w.r.t. Oriented_Point

<<<<<<< HEAD
        Args:
            length (float) : how much to move by
        """
        self.directions = np.append(self.directions, [draw.Vector.rotate(self.directions, np.pi / 2)], axis=0)
        self.positions = np.append(self.positions, [self.positions[-1] + self.directions[-1] * length], axis=0)

    def go_right(self, length: float):
        # THIS METHOD IS NOT USED AT THIS TIME (7/2/20)
        """Straight line 90deg clock-wise direction w.r.t. Oriented_Point

        Args:
            length (float) : how much to move by
        """
        self.directions = np.append(self.directions, [draw.Vector.rotate(self.directions, -1 * np.pi / 2)], axis=0)
        self.positions = np.append(self.positions, [self.positions[-1] + self.directions[-1] * length], axis=0)

    @property
    def get_length(self):
        """Sum of all segments length

        Return:
            length (float) -- [full point_array length]
        """
        length = 0
        for x in range(len(self.positions)-1):
            length += abs(norm(self.positions[x] - self.positions[x+1]))
            return length

    def align_to(self, concurrent_array):
        # THIS METHOD IS NOT USED AT THIS TIME (7/2/20)
=======
        Returns:
            Tuple[np.ndarray]: contains the parallel direction and the tangent. e.g.
            tangent (np.ndarray of 2 points) -- unit vector parallel to
            the connector face and a 90 deg CCW rotation from the direction units vector
>>>>>>> f9211a07
        """
        In this code, meanders need to face each-other to connect.
        TODO: Make sure the two points align on one of the axes, adding a new point
        TODO: Adjusts the orientation of the meander, adding yet a new point
            * Includes the start but not the given end point
            * If it cannot meander just returns the initial start point

        Arguments:
            concurrent_array {Oriented_2D_Array} -- Other end of the CPW
        """
        print(self.positions[-1])
        print(concurrent_array.positions[-1])

        # determine relative position
        concurrent_position = ""
        oriented_distance = concurrent_array.positions[-1] - self.positions[-1]
        if oriented_distance[1] > 0:
            concurrent_position = "N"
        elif oriented_distance[1] < 0:
            concurrent_position = "S"
        else:
            return  # points already aligned
        if oriented_distance[0] > 0:
            concurrent_position += "E"
        elif oriented_distance[1] < 0:
            concurrent_position += "W"
        else:
            return  # points already aligned

        # TODO implement vertical alignment. Only using horizontal alignment for now
        # if oriented_distance[0] > oriented_distance[1]:
        #     # Vertical alignment
        #     pass
        # else:
        #     # horizontal alignment
        #     pass # code below

        if np.dot(self.directions[-1], concurrent_array.directions[-1]) == -1:
            # points are facing each other or opposing each other
            if (("E" in concurrent_position and self.directions[-1][0] > 0)
                    or ("N" in concurrent_position and self.directions[-1][1] > 0)):
                # facing each other
                pass
            else:
                # opposing each other
                pass
        elif np.dot(self.directions[-1], concurrent_array.directions[-1]) == 1:
            # points are facing the same direction
            if (("E" in concurrent_position and self.directions[-1][0] > 0)
                    or ("N" in concurrent_position and self.directions[-1][1] > 0)):
                # facing each other
                pass
            else:
                # opposing each other
                pass
        else:
            # points are orthogonal to ach other
            pass


class Oriented_Point:
    r"""A simple class to define a 2D Oriented_Point,
    with a 2D position and a 2D direction (XY plane).
    All values stored as np.ndarray of parsed floats.

    Attributes:
        positon (np.ndarray of 2 points) -- Position of the Oriented_Point
        direction (np.ndarray of 2 points) -- *Normal vector* of the Oriented_Point, defines which way it points outward.
                                              This is the normal vector to the surface on which the Oriented_Point mates.
                                              Has unit norm.
    """

    # TODO: Maybe move this class out of here, more general.

    def __init__(self, array: Oriented_2D_Array):
        self.position = array.positions[-1]
        self.direction = array.directions[-1]


class CpwMeanderSimple(QComponent):
    """A meandered basic CPW.

    Inherits QComponent class

    **Behavior and parameters**
        #TODO: @john_blair / @marco
        Explain and comment on what options do?
        For example, note that lead_direction_inverted can be 'false' or 'true'
    """
    default_options = Dict(
        # start_name='',
        # end_name='',
        pin_start_name='',  # Name of pin used for pin_start
        pin_end_name='',  # Name of pin used for pin_end
        component_start_name='',  # If not connected, zero, otherwise component_id
        component_end_name='',  # If not connected, zero, otherwise component_id
        # pin_start=0,  # If not connected, zero, otherwise holds the net_id.
        # pin_end=0,  # If not connected, zero, otherwise holds the net_id.
        total_length='7mm',
        chip='main',
        layer='1',
        trace_width='cpw_width',
        trace_gap='cpw_gap',

        meander=Dict(
            spacing='200um',
            lead_start='0.1mm',
            lead_end='0.1mm',
            lead_direction_inverted='false',
            snap='true',
            asymmetry='0 um',
        )
    )
<<<<<<< HEAD
=======
    """Default drawing options"""

    def make(self):
        """ Will generate a simple meander for two components.
        """
        # TODO: Later, consider performance of instantiating all these Connector classes
        # TODO: Have the cpw make it's own pins at the start/end as well (see fake_cpw.py for guide)
>>>>>>> f9211a07

    def make(self):
        # parsed options
        # p = self.parse_value(self.options)  # type: Dict
        p = self.p
        snap = is_true(p.meander.snap)
        total_length = p.total_length
        lead_start = p.meander.lead_start
        lead_end = p.meander.lead_end

        # Oriented_Point start and end
        start_points = Oriented_2D_Array(*self.get_start())
        end_points = Oriented_2D_Array(*self.get_end())

        # Lead in to meander
        lead_in = max(lead_start, p.trace_width / 2)
        lead_out = max(lead_end, p.trace_width / 2)
        start_points.go_straight(lead_in)
        end_points.go_straight(lead_out)
        if snap:
            # TODO: adjust the terminations to be sure the meander connects well on both ends
            # start_points.align_to(end_points)
            pass

        # Meander
        length_meander = total_length - (start_points.get_length + end_points.get_length)
        if snap:
            # handle y distance
<<<<<<< HEAD
            length_meander -= 0  # (end.position - endm.position)[1]
=======
            length_meander -= (end.position - endm.position)[1]
>>>>>>> f9211a07

        meandered_pts = self.meander_fixed_length(
            start_points, end_points, length_meander, p.meander)

        points = np.concatenate([
            start_points.positions,
            meandered_pts,
            end_points.positions[::-1]], axis=0)

        # Make points into elements
        self.make_elements(points)

    def meander_fixed_length(self, start_array: Oriented_2D_Array, end_array: Oriented_2D_Array,
                             length: float, meander_opt: dict) -> np.ndarray:
        """
        Meanders using a fixed length and fixed spacing.

        Arguments:
<<<<<<< HEAD
            start {Oriented_Point} -- Oriented_Point of the start
            end {Oriented_Point} -- [description]
            length {str} --  Total length of the meander whole CPW segment (defined by user, after you subtract lead lengths
            meander {dict} -- meander options (parsed)
=======
            start (Connector): Connector of the start
            end (Connector): Connector of the end
            length (float):  Total length of the meander whole CPW segment (defined by user,
                after you subtract lead lengths
            meander (dict): meander options (parsed)
>>>>>>> f9211a07

        Returns:
            np.ndarray: Array of points

        Adjusts the width of the meander
            * Includes the start but not the given end point
            * If it cannot meander just returns the initial start point
        """

        """ To prototype, you can use code here:
            ax = plt.gca()
            ax.cla()
            draw.mpl.render([
                draw.LineString(root_pts),
                draw.LineString(bot_pts),
                draw.LineString(top_pts),
            ], kw=dict(lw=0, alpha=0.5, marker='o'), ax=ax)

            draw.mpl.render([
                draw.LineString(pts)
            ], kw=dict(lw=2, alpha=0.5, marker='x'), ax=ax)
        """

        ################################################################
        # Setup

        # Parameters
        spacing = meander_opt.spacing  # Horizontal spacing between meanders
        asymmetry = meander_opt.asymmetry
        snap = is_true(meander_opt.snap)  # snap to xy grid
        # TODO: snap add 45 deg snap by changing snap function using angles

        start = Oriented_Point(start_array)
        end = Oriented_Point(end_array)

        # Coordinate system (example: x to the right => sideways up)
        forward, sideways = self.get_unit_vectors(start, end, snap)
        if is_true(meander_opt.lead_direction_inverted):
            sideways *= -1

        # Calculate lengths and meander number
        dist = end.position - start.position
        if snap:
<<<<<<< HEAD
            length_direct = abs(norm(np.dot(dist, forward)))
            length_sideways = abs(norm(np.dot(dist, sideways)))  # in the orthogonal direction
=======
            # TODO: Not general, depends on the outside (to fix)
            length_direct = abs(norm(np.dot(dist, forward)))
            # in the vertical direction
            length_excess = abs(norm(np.dot(dist, sideways)))
            # print(length_excess)
>>>>>>> f9211a07
        else:
            length_direct = norm(dist)
            length_sideways = 0

        # Breakup into sections
        meander_number = np.floor(length_direct / spacing)
        if meander_number < 1:
            self.logger.info(f'Zero meanders for {self.name}')
            # TODO: test if this should return empty instead
            return start.position

<<<<<<< HEAD
        #print(meander_number)
        # The start and end points can have 4 directions each. Depending on the direction
        # there might be not enough space for all the meanders, thus here we adjust
        # meander_number w.r.t. what the start and end points "directionality" allows
        if round(np.dot(start.direction, sideways) * np.dot(end.direction, sideways)) > 0 and (meander_number % 2) == 0:
            # even meander_number is no good if roots have same orientation (w.r.t sideway)
            meander_number -= 1
        elif round(np.dot(start.direction, sideways) * np.dot(end.direction, sideways)) < 0 and (
                meander_number % 2) == 1:
            # odd meander_number is no good if roots have opposite orientation (w.r.t sideway)
            meander_number -= 1
        #print(meander_number)

        # should the first meander go sideways or counter sideways?
        start_meander_direction = round(np.dot(start.direction, sideways), 10)
        end_meander_direction = round(np.dot(end.direction, sideways), 10)
        if start_meander_direction > 0:   # sideway direction
            first_meander_sideways = True
            #print("1-> ", ((meander_number % 2) == 0))
        elif start_meander_direction < 0:  # opposite to sideway direction
            first_meander_sideways = False
            #print("2-> ", ((meander_number % 2) == 0))
        else:
            if end_meander_direction > 0:  # sideway direction
                first_meander_sideways = ((meander_number % 2) == 1)
                #print("3-> ", ((meander_number % 2) == 0))
            elif end_meander_direction < 0:  # opposite to sideway direction
                first_meander_sideways = ((meander_number % 2) == 0)
                #print("4-> ", ((meander_number % 2) == 0))
            else:
                # either direction is fine, so let's just pick one
                first_meander_sideways = True
                #print("5-> ", ((meander_number % 2) == 0))

        # TODO: this does not seem right. asymmetry has no role unless all meander top/bot points
        #  surpass the line (aligned with 'forward') of either the left or right root points.
        # length to distribute on the meanders (excess w.r.t a straight line between start and end)
        length_excess = (length - length_direct - 2 * abs(asymmetry))
        # how much meander offset from center-line is needed to accommodate the length_excess (perpendicular length)
        length_perp = max(0, length_excess / (meander_number * 2.))
=======
        # length of segmnet between two root points
        length_segment = (length - length_excess -
                          # the last little bit
                          (length_direct - meander_number*spacing)
                          - 2*asymmetry
                          ) / meander_number
        length_perp = (length_segment - spacing) / 2.  # perpendicular length

        # TODO: BUG fix when assymetry is large and negative
        if asymmetry < 0:
            if abs(asymmetry) > length_perp:
                print('Trouble')
                length_segment -= (abs(asymmetry) - length_perp)/2
                length_perp = (length_segment - spacing) / \
                    2.  # perpendicular length
>>>>>>> f9211a07

        # USES ROW Vectors
        # const vec. of unit normals
        middle_points = [forward] * int(meander_number + 1)
        # index so to multiply other column - creates a column vector
        scale_bys = spacing * np.arange(int(meander_number + 1))[:, None]
        # multiply each one in a linear chain fashion fwd
        middle_points = scale_bys * middle_points
        '''
        middle_points = array([
            [0. , 0. ],
            [0.2, 0. ],
            [0.4, 0. ],
            [0.6, 0. ],
            [0.8, 0. ],
            [1. , 0. ]])
        '''

        ################################################################
        # Calculation
        # including start and end points - there is no overlap in points
        # root_pts = np.concatenate([middle_points,
        #                            end.position[None, :]],  # convert to row vectors
        #                           axis=0)
        side_shift_vecs = np.array([sideways * length_perp] * len(middle_points))
        asymmetry_vecs = np.array([sideways * asymmetry] * len(middle_points))
        root_pts = middle_points + asymmetry_vecs
        top_pts = root_pts + side_shift_vecs
        bot_pts = root_pts - side_shift_vecs
        # TODO: add here length_sideways to root_pts[-1, :]?

        #print("MDL->", root_pts, "\nTOP->", top_pts, "\nBOT->", bot_pts)
        ################################################################
        # Combine points
        # Meanest part of the meander

        # Add 2 for the lead and end points in the cpw from
        # pts will have to store properly alternated top_pts and bot_pts
        # it will also store right-most root_pts (end)
        # 2 points from top_pts and bot_pts will be dropped for a complete meander
        pts = np.zeros((len(top_pts) + len(bot_pts) + 1 - 2, 2))
        #need to add the last root_pts in, because there could be a left-over non-meandered segment
        pts[-1, :] = root_pts[-1, :]
        idx_side1_meander, odd = self.get_index_for_side1_meander(len(root_pts))
        idx_side2_meander = 2 + idx_side1_meander[:None if odd else -2]
        if first_meander_sideways:
            pts[idx_side1_meander, :] = top_pts[:-1 if odd else None]
            pts[idx_side2_meander, :] = bot_pts[1:None if odd else -1]
        else:
            pts[idx_side1_meander, :] = bot_pts[:-1 if odd else None]
            pts[idx_side2_meander, :] = top_pts[1:None if odd else -1]

        #print("PTS->", pts)

        pts += start.position  # move to start position

        # TODO: the below, changes the CPW total length. Need to account for this earlier
        if snap:
            # the right-most root_pts need to be aligned with the end.position point
            pts[-1, abs(forward[0])] = end.position[abs(forward[0])]
        if abs(asymmetry) > abs(length_perp):
            if start_meander_direction * asymmetry < 0:  # sideway direction
                pts[0, abs(forward[0])] = start.position[abs(forward[0])]
                pts[1, abs(forward[0])] = start.position[abs(forward[0])]
            if end_meander_direction * asymmetry < 0:  # sideway direction
                pts[-2, abs(forward[0])] = end.position[abs(forward[0])]
                pts[-3, abs(forward[0])] = end.position[abs(forward[0])]

        #print("PTS->", pts)

        self.pts = pts
        self.forward = forward
        self.sideways = sideways

        return pts

    @staticmethod
<<<<<<< HEAD
    def get_index_for_side1_meander(num_root_pts: int):
        num_2pts, odd = divmod(num_root_pts, 2)

        x = np.array(range(num_2pts), dtype=int) * 4
        z = np.zeros(num_2pts * 2, dtype=int)
=======
    def get_indecies(root_pts: list):
        """
        Get the indecies

        Args:
            root_pts (list): List of points

        Returns:
            tuple: Tuple of indecies
        """
        num_2pts, odd = divmod(len(root_pts), 2)
        if odd:
            num_2pts += 1

        #print(f'root_pts = {len(root_pts)}  num_2pts = {num_2pts}, odd={odd}')
        x = np.array(range(num_2pts), dtype=int)*4
        z = np.zeros(num_2pts*2, dtype=int)
>>>>>>> f9211a07
        z[::2] = x
        z[1::2] = x + 1
        z
        return z, odd

    def get_start(self) -> List:
        """Return the start point and normal direction vector

        Returns:
            dict: A dictionary with keys `point` and `direction`.
            The values are numpy arrays with two float points each.
        """
<<<<<<< HEAD
        pin = self.design.connectors[self.options.pin_start_name]
        position = pin['middle']
        direction = pin['normal']
        return position, direction
=======
        start_pin = self.design.components[self.options.component_start_name].pins[self.options.pin_start_name]

        if start_pin.net_id:
            print(
                f'Given pin {self.options.component_start_name} {self.options.pin_start_name} already in use. Component not created.')
            logger.warning(self.logger, post_text=f'\nERROR in building component "{self.name}"!'
                           'Inelligeable pin passed to function.\n')
            return

        return Connector(position=start_pin['middle'],
                         direction=start_pin['normal'])
>>>>>>> f9211a07

    def get_end(self) -> List:
        """Return the start point and normal direction vector

        Returns:
            dict: A dictionary with keys `point` and `direction`.
            The values are numpy arrays with two float points each.
        """
<<<<<<< HEAD
        pin = self.design.connectors[self.options.pin_end_name]
        position = pin['middle']
        direction = pin['normal']
        return position, direction
=======
        end_pin = self.design.components[self.options.component_end_name].pins[self.options.pin_end_name]

        if end_pin.net_id:
            print(
                f'Given pin {self.options.component_end_name} {self.options.pin_end_name} already in use. Component not created.')
            logger.warning(self.logger, post_text=f'\nERROR in building component "{self.name}"!'
                           'Inelligeable pin passed to function.\n')
            return

        return Connector(position=end_pin['middle'],
                         direction=end_pin['normal'])
>>>>>>> f9211a07

    def get_unit_vectors(self, start: Oriented_Point, end: Oriented_Point, snap: bool = False) -> Tuple[np.ndarray]:
        """Return the unit and target vector in which the CPW should procees as its
        cooridnate sys.

        Arguments:
<<<<<<< HEAD
            start {Oriented_Point} -- [description]
            end {Oriented_Point} -- [description]
=======
            start (Connector): Connector at start
            end (Connector): Connector and end
            snap (bool): True to snap to grid (Default: False)
>>>>>>> f9211a07

        Returns:
            array: straight and 90 deg CCW rotated vecs 2D
            (array([1., 0.]), array([0., 1.]))
        """
        # handle chase when star tnad end are same?
        v = end.position - start.position
        direction = v / norm(v)
        if snap:
            direction = draw.Vector.snap_unit_vector(direction, flip=False)
        normal = draw.Vector.rotate(direction, np.pi / 2)
        return direction, normal

    def make_elements(self, pts: np.ndarray):
        """Turns points into elements

        Arguments:
            pts (np.ndarray): Array of points
        """
        p = self.p
        line = draw.LineString(pts)
        layer = p.layer
        width = p.trace_width
<<<<<<< HEAD
        self.options._actual_length = str(line.length) + ' ' + self.design.get_units()
=======
        self.options._actual_length = str(
            line.length) + ' ' + self.design.get_units()
>>>>>>> f9211a07
        self.add_elements('path',
                          {'trace': line},
                          width=width,
                          layer=layer)
        self.add_elements('path',
                          {'cut': line},
                          width=width + p.trace_gap,
                          layer=layer,
                          subtract=True)<|MERGE_RESOLUTION|>--- conflicted
+++ resolved
@@ -6,11 +6,8 @@
 from typing import List, Tuple, Union
 
 from numpy.linalg import norm
-<<<<<<< HEAD
 from qiskit_metal.draw.utility import vec_unit_planar
-=======
 from ...toolbox_python.utility_functions import log_error_easy
->>>>>>> f9211a07
 
 import numpy as np
 from qiskit_metal import draw, Dict#, QComponent
@@ -27,7 +24,6 @@
                )
 
 
-<<<<<<< HEAD
 class Oriented_2D_Array:
     r"""A simple class to define a 2D Oriented_Point,
     with a 2D position and a 2D direction (XY plane).
@@ -38,21 +34,10 @@
         direction (np.ndarray of 2 points) -- *Normal vector* of the Oriented_Point, defines which way it points outward.
                                               This is the normal vector to the surface on which the Oriented_Point mates.
                                               Has unit norm.
-=======
-class Connector:  # Shouldn't this class be in the connector folder?
-    r"""A simple class to define a connector as a 2D point
-    with a 2D direction in the XY plane.
-    All values stored as np.ndarray of parsed floats.
->>>>>>> f9211a07
     """
 
-<<<<<<< HEAD
     # TODO: Maybe move this class out of here, more general.
 
-    def __init__(self, position: np.ndarray, direction: np.ndarray):
-        self.positions = np.expand_dims(position, axis=0)
-        self.directions = np.expand_dims(vec_unit_planar(direction), axis=0)
-=======
     def __init__(self, position: np.ndarray, direction: np.ndarray):
         """
         Args:
@@ -62,22 +47,14 @@
                 This is the normal vector to the surface on which the connector mates.
                 Has unit norm.
         """
-        self.position = position
-        self.direction = direction / norm(direction)
->>>>>>> f9211a07
+        self.positions = np.expand_dims(position, axis=0)
+        self.directions = np.expand_dims(vec_unit_planar(direction), axis=0)
 
     def go_straight(self, length: float):
         """Add a point ot 'lenght' distance in the same direction
 
         Args:
-<<<<<<< HEAD
             length (float) : how much to move by
-=======
-            length (float) : how much to lead in by
-
-        Returns:
-            Connector: Connector with leadin
->>>>>>> f9211a07
         """
         self.directions = np.append(self.directions, [self.directions[-1]], axis=0)
         self.positions = np.append(self.positions, [self.positions[-1] + self.directions[-1] * length], axis=0)
@@ -86,7 +63,6 @@
         # THIS METHOD IS NOT USED AT THIS TIME (7/2/20)
         """Straight line 90deg counter-clock-wise direction w.r.t. Oriented_Point
 
-<<<<<<< HEAD
         Args:
             length (float) : how much to move by
         """
@@ -117,12 +93,6 @@
 
     def align_to(self, concurrent_array):
         # THIS METHOD IS NOT USED AT THIS TIME (7/2/20)
-=======
-        Returns:
-            Tuple[np.ndarray]: contains the parallel direction and the tangent. e.g.
-            tangent (np.ndarray of 2 points) -- unit vector parallel to
-            the connector face and a 90 deg CCW rotation from the direction units vector
->>>>>>> f9211a07
         """
         In this code, meanders need to face each-other to connect.
         TODO: Make sure the two points align on one of the axes, adding a new point
@@ -236,16 +206,6 @@
             asymmetry='0 um',
         )
     )
-<<<<<<< HEAD
-=======
-    """Default drawing options"""
-
-    def make(self):
-        """ Will generate a simple meander for two components.
-        """
-        # TODO: Later, consider performance of instantiating all these Connector classes
-        # TODO: Have the cpw make it's own pins at the start/end as well (see fake_cpw.py for guide)
->>>>>>> f9211a07
 
     def make(self):
         # parsed options
@@ -274,11 +234,7 @@
         length_meander = total_length - (start_points.get_length + end_points.get_length)
         if snap:
             # handle y distance
-<<<<<<< HEAD
             length_meander -= 0  # (end.position - endm.position)[1]
-=======
-            length_meander -= (end.position - endm.position)[1]
->>>>>>> f9211a07
 
         meandered_pts = self.meander_fixed_length(
             start_points, end_points, length_meander, p.meander)
@@ -297,18 +253,10 @@
         Meanders using a fixed length and fixed spacing.
 
         Arguments:
-<<<<<<< HEAD
             start {Oriented_Point} -- Oriented_Point of the start
             end {Oriented_Point} -- [description]
             length {str} --  Total length of the meander whole CPW segment (defined by user, after you subtract lead lengths
             meander {dict} -- meander options (parsed)
-=======
-            start (Connector): Connector of the start
-            end (Connector): Connector of the end
-            length (float):  Total length of the meander whole CPW segment (defined by user,
-                after you subtract lead lengths
-            meander (dict): meander options (parsed)
->>>>>>> f9211a07
 
         Returns:
             np.ndarray: Array of points
@@ -352,16 +300,9 @@
         # Calculate lengths and meander number
         dist = end.position - start.position
         if snap:
-<<<<<<< HEAD
-            length_direct = abs(norm(np.dot(dist, forward)))
+            # TODO: Not general, depends on the outside (to fix)
+            length_direct = abs(norm(np.dot(dist, forward)))     # in the vertical direction
             length_sideways = abs(norm(np.dot(dist, sideways)))  # in the orthogonal direction
-=======
-            # TODO: Not general, depends on the outside (to fix)
-            length_direct = abs(norm(np.dot(dist, forward)))
-            # in the vertical direction
-            length_excess = abs(norm(np.dot(dist, sideways)))
-            # print(length_excess)
->>>>>>> f9211a07
         else:
             length_direct = norm(dist)
             length_sideways = 0
@@ -373,7 +314,6 @@
             # TODO: test if this should return empty instead
             return start.position
 
-<<<<<<< HEAD
         #print(meander_number)
         # The start and end points can have 4 directions each. Depending on the direction
         # there might be not enough space for all the meanders, thus here we adjust
@@ -414,23 +354,6 @@
         length_excess = (length - length_direct - 2 * abs(asymmetry))
         # how much meander offset from center-line is needed to accommodate the length_excess (perpendicular length)
         length_perp = max(0, length_excess / (meander_number * 2.))
-=======
-        # length of segmnet between two root points
-        length_segment = (length - length_excess -
-                          # the last little bit
-                          (length_direct - meander_number*spacing)
-                          - 2*asymmetry
-                          ) / meander_number
-        length_perp = (length_segment - spacing) / 2.  # perpendicular length
-
-        # TODO: BUG fix when assymetry is large and negative
-        if asymmetry < 0:
-            if abs(asymmetry) > length_perp:
-                print('Trouble')
-                length_segment -= (abs(asymmetry) - length_perp)/2
-                length_perp = (length_segment - spacing) / \
-                    2.  # perpendicular length
->>>>>>> f9211a07
 
         # USES ROW Vectors
         # const vec. of unit normals
@@ -508,31 +431,20 @@
         return pts
 
     @staticmethod
-<<<<<<< HEAD
     def get_index_for_side1_meander(num_root_pts: int):
+        """
+        Get the indecies
+
+        Args:
+            root_pts (list): List of points
+
+        Returns:
+            tuple: Tuple of indecies
+        """
         num_2pts, odd = divmod(num_root_pts, 2)
 
         x = np.array(range(num_2pts), dtype=int) * 4
         z = np.zeros(num_2pts * 2, dtype=int)
-=======
-    def get_indecies(root_pts: list):
-        """
-        Get the indecies
-
-        Args:
-            root_pts (list): List of points
-
-        Returns:
-            tuple: Tuple of indecies
-        """
-        num_2pts, odd = divmod(len(root_pts), 2)
-        if odd:
-            num_2pts += 1
-
-        #print(f'root_pts = {len(root_pts)}  num_2pts = {num_2pts}, odd={odd}')
-        x = np.array(range(num_2pts), dtype=int)*4
-        z = np.zeros(num_2pts*2, dtype=int)
->>>>>>> f9211a07
         z[::2] = x
         z[1::2] = x + 1
         z
@@ -545,24 +457,10 @@
             dict: A dictionary with keys `point` and `direction`.
             The values are numpy arrays with two float points each.
         """
-<<<<<<< HEAD
         pin = self.design.connectors[self.options.pin_start_name]
         position = pin['middle']
         direction = pin['normal']
         return position, direction
-=======
-        start_pin = self.design.components[self.options.component_start_name].pins[self.options.pin_start_name]
-
-        if start_pin.net_id:
-            print(
-                f'Given pin {self.options.component_start_name} {self.options.pin_start_name} already in use. Component not created.')
-            logger.warning(self.logger, post_text=f'\nERROR in building component "{self.name}"!'
-                           'Inelligeable pin passed to function.\n')
-            return
-
-        return Connector(position=start_pin['middle'],
-                         direction=start_pin['normal'])
->>>>>>> f9211a07
 
     def get_end(self) -> List:
         """Return the start point and normal direction vector
@@ -571,38 +469,19 @@
             dict: A dictionary with keys `point` and `direction`.
             The values are numpy arrays with two float points each.
         """
-<<<<<<< HEAD
         pin = self.design.connectors[self.options.pin_end_name]
         position = pin['middle']
         direction = pin['normal']
         return position, direction
-=======
-        end_pin = self.design.components[self.options.component_end_name].pins[self.options.pin_end_name]
-
-        if end_pin.net_id:
-            print(
-                f'Given pin {self.options.component_end_name} {self.options.pin_end_name} already in use. Component not created.')
-            logger.warning(self.logger, post_text=f'\nERROR in building component "{self.name}"!'
-                           'Inelligeable pin passed to function.\n')
-            return
-
-        return Connector(position=end_pin['middle'],
-                         direction=end_pin['normal'])
->>>>>>> f9211a07
 
     def get_unit_vectors(self, start: Oriented_Point, end: Oriented_Point, snap: bool = False) -> Tuple[np.ndarray]:
         """Return the unit and target vector in which the CPW should procees as its
         cooridnate sys.
 
         Arguments:
-<<<<<<< HEAD
             start {Oriented_Point} -- [description]
             end {Oriented_Point} -- [description]
-=======
-            start (Connector): Connector at start
-            end (Connector): Connector and end
             snap (bool): True to snap to grid (Default: False)
->>>>>>> f9211a07
 
         Returns:
             array: straight and 90 deg CCW rotated vecs 2D
@@ -626,12 +505,7 @@
         line = draw.LineString(pts)
         layer = p.layer
         width = p.trace_width
-<<<<<<< HEAD
         self.options._actual_length = str(line.length) + ' ' + self.design.get_units()
-=======
-        self.options._actual_length = str(
-            line.length) + ' ' + self.design.get_units()
->>>>>>> f9211a07
         self.add_elements('path',
                           {'trace': line},
                           width=width,
