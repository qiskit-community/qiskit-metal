# -*- coding: utf-8 -*-

# This code is part of Qiskit.
#
# (C) Copyright IBM 2017, 2021.
#
# This code is licensed under the Apache License, Version 2.0. You may
# obtain a copy of this license in the LICENSE.txt file in the root directory
# of this source tree or at http://www.apache.org/licenses/LICENSE-2.0.
#
# Any modifications or derivative works of this code must retain this
# copyright notice, and modified files need to carry a notice indicating
# that they have been altered from the originals.

#  This a launch structure used on BlueJayV2, used for wire bonding
#  There is no CPW tee attached to this p#

# Imports required for drawing

# import numpy as np # (currently not used, may be needed later for component customization)
from qiskit_metal import draw
from qiskit_metal.toolbox_python.attr_dict import Dict
from qiskit_metal.qlibrary.core import QComponent

# Define class and options for the launch geometry


class LaunchpadWirebond(QComponent):
    """Launch pad to feed/read signals to/from the chip.

    Inherits 'QComponent' class.

    .. image::
        LaunchpadWirebond.png

    .. meta::
        Launchpad Wirebond

    Creates a 50 ohm launch pad with a ground pocket cutout.
    Limited but expandable parameters to control the launchpad polygons.
    The (0,0) point is the center of the necking of the launch tip.
    The pin attaches directly to the built in lead length at its midpoint

    Pocket and pad:
        Pocket and launch pad geometries are currently fixed.
        (0,0) point is the midpoint of the necking of the launch tip.
        Pocket is a negative shape that is cut out of the ground plane

    Values (unless noted) are strings with units included, (e.g., '30um')

    Sketch:
        Below is a sketch of the launch
        ::

            -----------
            |          \
            |      ---------\\
            |      |    0    |    (0,0) pin at midpoint of necking, before the lead
            |      ---------//
            |          /
            -----------

            y
            ^
            |
            |------> x

    .. image::
        LaunchpadWirebond.png

    Default Options:
<<<<<<< HEAD
        * layer: '1'
=======
>>>>>>> 417f5a73
        * trace_width: 'cpw_width' -- Width of the transmission line attached to the launch pad
        * trace_gap: 'cpw_gap' -- Gap of the transmission line
        * lead_length: '25um' -- Length of the transmission line attached to the launch pad
        * pad_width: '80um' -- Width of the launch pad
        * pad_height: '80um' -- Height of the launch pad
        * pad_gap: '58um' -- Gap of the launch pad
        * taper_height: '122um' -- Height of the taper from the launch pad to the transmission line
<<<<<<< HEAD
        * pos_x: '0um' -- Where the center of the pocket should be located on chip
        * pos_y: '0um' -- Where the center of the pocket should be located on chip
        * orientation: '0' -- 90 for 90 degree turn
    """

    default_options = Dict(
        layer='1',
        trace_width='cpw_width',
        trace_gap='cpw_gap',
        lead_length='25um',
        pad_width='80um',
        pad_height='80um',
        pad_gap='58um',
        taper_height='122um',
        pos_x='0um',
        pos_y='0um',
        orientation='0'  #90 for 90 degree turn
    )
=======
    """

    default_options = Dict(trace_width='cpw_width',
                           trace_gap='cpw_gap',
                           lead_length='25um',
                           pad_width='80um',
                           pad_height='80um',
                           pad_gap='58um',
                           taper_height='122um')
>>>>>>> 417f5a73
    """Default options"""

    TOOLTIP = """Launch pad to feed/read signals to/from the chip."""

    def make(self):
        """This is executed by the user to generate the qgeometry for the
        component."""

        p = self.p

        pad_width = p.pad_width
        pad_height = p.pad_height
        pad_gap = p.pad_gap
        trace_width = p.trace_width
        trace_width_half = trace_width / 2.
        pad_width_half = pad_width / 2.
        lead_length = p.lead_length
        taper_height = p.taper_height
        trace_gap = p.trace_gap

        pad_gap = p.pad_gap
        #########################################################

        # Geometry of main launch structure
        # The shape is a polygon and we prepare this point as orientation is 0 degree
        launch_pad = draw.Polygon([
            (0, trace_width_half), (-taper_height, pad_width_half),
            (-(pad_height + taper_height), pad_width_half),
            (-(pad_height + taper_height), -pad_width_half),
            (-taper_height, -pad_width_half), (0, -trace_width_half),
            (lead_length, -trace_width_half), (lead_length, trace_width_half),
            (0, trace_width_half)
        ])

        # Geometry pocket (gap)
        # Same way applied for pocket
        pocket = draw.Polygon([(0, trace_width_half + trace_gap),
                               (-taper_height, pad_width_half + pad_gap),
                               (-(pad_height + taper_height + pad_gap),
                                pad_width_half + pad_gap),
                               (-(pad_height + taper_height + pad_gap),
                                -(pad_width_half + pad_gap)),
                               (-taper_height, -(pad_width_half + pad_gap)),
                               (0, -(trace_width_half + trace_gap)),
                               (lead_length, -(trace_width_half + trace_gap)),
                               (lead_length, trace_width_half + trace_gap),
                               (0, trace_width_half + trace_gap)])

        # These variables are used to graphically locate the pin locations
        main_pin_line = draw.LineString([(lead_length, trace_width_half),
                                         (lead_length, -trace_width_half)])

        # Create polygon object list
        polys1 = [main_pin_line, launch_pad, pocket]

        # Rotates and translates all the objects as requested. Uses package functions in
        # 'draw_utility' for easy rotation/translation
        polys1 = draw.rotate(polys1, p.orientation, origin=(0, 0))
        polys1 = draw.translate(polys1, xoff=p.pos_x, yoff=p.pos_y)
        [main_pin_line, launch_pad, pocket] = polys1

        # Adds the object to the qgeometry table
        self.add_qgeometry('poly', dict(launch_pad=launch_pad), layer=p.layer)

        # Subtracts out ground plane on the layer its on
        self.add_qgeometry('poly',
                           dict(pocket=pocket),
                           subtract=True,
                           layer=p.layer)

        # Generates the pins
        self.add_pin('tie', main_pin_line.coords, trace_width)<|MERGE_RESOLUTION|>--- conflicted
+++ resolved
@@ -69,10 +69,6 @@
         LaunchpadWirebond.png
 
     Default Options:
-<<<<<<< HEAD
-        * layer: '1'
-=======
->>>>>>> 417f5a73
         * trace_width: 'cpw_width' -- Width of the transmission line attached to the launch pad
         * trace_gap: 'cpw_gap' -- Gap of the transmission line
         * lead_length: '25um' -- Length of the transmission line attached to the launch pad
@@ -80,26 +76,6 @@
         * pad_height: '80um' -- Height of the launch pad
         * pad_gap: '58um' -- Gap of the launch pad
         * taper_height: '122um' -- Height of the taper from the launch pad to the transmission line
-<<<<<<< HEAD
-        * pos_x: '0um' -- Where the center of the pocket should be located on chip
-        * pos_y: '0um' -- Where the center of the pocket should be located on chip
-        * orientation: '0' -- 90 for 90 degree turn
-    """
-
-    default_options = Dict(
-        layer='1',
-        trace_width='cpw_width',
-        trace_gap='cpw_gap',
-        lead_length='25um',
-        pad_width='80um',
-        pad_height='80um',
-        pad_gap='58um',
-        taper_height='122um',
-        pos_x='0um',
-        pos_y='0um',
-        orientation='0'  #90 for 90 degree turn
-    )
-=======
     """
 
     default_options = Dict(trace_width='cpw_width',
@@ -109,7 +85,6 @@
                            pad_height='80um',
                            pad_gap='58um',
                            taper_height='122um')
->>>>>>> 417f5a73
     """Default options"""
 
     TOOLTIP = """Launch pad to feed/read signals to/from the chip."""
