--- conflicted
+++ resolved
@@ -132,10 +132,6 @@
         entry2 = [net_id, comp2_id, pin2_name]
         temp_df = pd.DataFrame([entry1, entry2], columns=self.column_names)
 
-<<<<<<< HEAD
-        #self._net_info = self._net_info.append(temp_df, ignore_index=True)
-=======
->>>>>>> 7aac1552
         self._net_info = pd.concat([self._net_info, temp_df],
                                    axis=0,
                                    join='outer',
