--- conflicted
+++ resolved
@@ -309,22 +309,13 @@
         self.assertEqual(len(options["colors"]), 3)
         self.assertEqual(options["x_buffer_width_mm"], 0.2)
         self.assertEqual(options["y_buffer_width_mm"], 0.2)
-<<<<<<< HEAD
-        self.assertEqual(options["mesh"]["max_size"], "50um")
-        self.assertEqual(options["mesh"]["min_size"], "3um")
-=======
         self.assertEqual(options["mesh"]["max_size"], "70um")
         self.assertEqual(options["mesh"]["min_size"], "5um")
         self.assertEqual(options["mesh"]["max_size_jj"], "5um")
->>>>>>> c6330a0b
         self.assertEqual(options["mesh"]["smoothing"], 10)
         self.assertEqual(options["mesh"]["nodes_per_2pi_curve"], 90)
         self.assertEqual(options["mesh"]["algorithm_3d"], 10)
         self.assertEqual(options["mesh"]["num_threads"], 8)
-<<<<<<< HEAD
-        self.assertEqual(options["mesh"]["export_dir"], ".")
-=======
->>>>>>> c6330a0b
         self.assertEqual(
             options["mesh"]["mesh_size_fields"]["min_distance_from_edges"],
             "10um")
@@ -337,11 +328,7 @@
                          "3um")
         self.assertEqual(options["colors"]["metal"], (84, 140, 168, 255))
         self.assertEqual(options["colors"]["jj"], (84, 140, 168, 150))
-<<<<<<< HEAD
-        self.assertEqual(options["colors"]["substrate"], (180, 180, 180, 255))
-=======
         self.assertEqual(options["colors"]["dielectric"], (180, 180, 180, 255))
->>>>>>> c6330a0b
 
     def test_renderer_ansys_renderer_get_clean_name(self):
         """Test get_clean_name in ansys_renderer.py"""
