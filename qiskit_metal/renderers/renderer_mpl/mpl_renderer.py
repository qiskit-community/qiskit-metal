# -*- coding: utf-8 -*-

# This code is part of Qiskit.
#
# (C) Copyright IBM 2017, 2021.
#
# This code is licensed under the Apache License, Version 2.0. You may
# obtain a copy of this license in the LICENSE.txt file in the root directory
# of this source tree or at http://www.apache.org/licenses/LICENSE-2.0.
#
# Any modifications or derivative works of this code must retain this
# copyright notice, and modified files need to carry a notice indicating
# that they have been altered from the originals.
"""MPL Renderer."""
import logging
import random
import sys
from typing import TYPE_CHECKING, List

import matplotlib as mpl
import matplotlib.patches as patches
import matplotlib.pyplot as plt
import numpy as np
import pandas as pd
from cycler import cycler
from .patch import PolygonPatch
from IPython.display import display
from matplotlib.axes import Axes
from matplotlib.backends.backend_qt5agg import \
    FigureCanvasQTAgg as FigureCanvas
from matplotlib.cbook import _OrderedSet
from matplotlib.collections import LineCollection, PatchCollection
from matplotlib.figure import Figure
from matplotlib.transforms import Bbox

from shapely.geometry import CAP_STYLE, JOIN_STYLE, LineString

from ... import Dict
from ...designs import QDesign
from .mpl_interaction import MplInteraction, PanAndZoom
from .mpl_toolbox import _axis_set_watermark_img, clear_axis, get_prop_cycle

from .. import config
if not config.is_building_docs():
    from ...toolbox_python.utility_functions import log_error_easy
    from qiskit_metal.toolbox_python.utility_functions import bad_fillet_idxs

if TYPE_CHECKING:
    from ..._gui.main_window import MetalGUI
    from ..._gui.widgets.plot_widget.plot_window import QMainWindowPlot
    from .mpl_canvas import PlotCanvas
    from qiskit_metal.elements.elements_handler import QGeometryTables

__all__ = ['QMplRenderer']

to_poly_patch = np.vectorize(PolygonPatch)


class QMplRenderer():
    """Matplotlib handle all rendering of an axis.
    The axis is given in the function render.
    Access:
        self = gui.canvas.metal_renderer
    """

    def __init__(self, canvas: 'PlotCanvas', design: QDesign,
                 logger: logging.Logger):
        """
        Args:
            canvas (PlotCanvas): The canvas
            design (QDesign): The design
            logger (logging.Logger): The logger
        """
        super().__init__()
        self.logger = logger
        self.canvas = canvas
        self.ax = None
        self.design = design
        self.options = Dict(resolution='16',)

        # Filter view options
        self.hidden_layers = set()

        # Set of component ids which are integers.
        self._hidden_components = set()

        self.colors = [
            '#1f77b4', '#ff7f0e', '#2ca02c', '#d62728', '#9467bd', '#8c564b',
            '#e377c2', '#7f7f7f', '#bcbd22', '#17becf'
        ]

        self.set_design(design)

    def get_color_num(self, num: int) -> str:
        """Get the color from the given number.
        Args:
            num (int): number
        Return:
            str: color
        """
        return self.colors[num % len(self.colors)]

    def hide_component(self, name):
        """Hide the component with the given name.
        Args:
            name (str): Component name
        """
        comp_id = self.design.components[name].id
        self._hidden_components.add(comp_id)

    def show_component(self, name):
        """Show the component with the given name.
        Args:
            name (str): Component name
        """
        comp_id = self.design.components[name].id
        self._hidden_components.discard(name)

    def hide_layer(self, name):
        """Hide the layer with the given name.
        Args:
            name (str): Layer name
        """
        self.hidden_layers.add(name)

    def show_layer(self, name):
        """Show the layer with the given name.
        Args:
            name (str): Layer name
        """
        self.hidden_layers.discard(name)

    def set_design(self, design: QDesign):
        """Set the design.
        Args:
            design (QDesign): The design
        """
        self.design = design
        self.clear_options()
        # TODO

    def clear_options(self):
        """Clear all options."""
        self._hidden_components.clear()
        self.hidden_layers.clear()

    def render(self, ax: Axes):
        """Assumes that the axis has been cleared already and so on.
        Args:
            ax (matplotlib.axes.Axes): mpl axis to draw on
        """

        self.logger.debug('Rendering element tables to plot window.')
        self.render_tables(ax)

    def get_mask(self, table: pd.DataFrame) -> pd.Series:
        """Gets the mask.
        Args:
            table (pd.DataFrame): dataframe
        Returns:
            pd.Series: return pandas index series with boolen mask
            - i.e., which are not hidden or otherwise
        """

        # TODO: Ideally these should be replaced with interface functions,
        # not direct access to underlying internal representation

        mask = table.layer.isin(self.hidden_layers)
        mask = table.component.isin(self._hidden_components)

        return ~mask  # not

    def _render_poly_array(self, ax: Axes, poly_array: np.array, mpl_kw: dict):
        """Render the poly array.
        Args:
            ax (Axes): The axis
            poly_array (np.array): The poly
            mpl_kw (dict): The parameters dictionary
        """
        if len(poly_array) > 0:
            poly_array = to_poly_patch(poly_array)
            ax.add_collection(PatchCollection(poly_array, **mpl_kw))

    @property
    def qgeometry(self) -> 'QGeometryTables':
        """Return the qgeometry of the design."""
        return self.design.qgeometry

    # TODO: move to some config and user input also make widget
    styles = {
        'path': {
            'base': dict(linewidth=2, alpha=0.5),
            'subtracted':
                dict(),  # linestyle='--', edgecolors='k', color='gray'),
            'non-subtracted': dict()
        },
        'poly': {
            'base': dict(linewidth=1, alpha=0.5, edgecolors='k'),
            'subtracted': dict(linestyle='--', color='gray'),
            'non-subtracted': dict()
        },
        'JJ': {
            'base': dict(linewidth=1, alpha=0.2, edgecolors='k'),
            'subtracted': dict(linestyle='--', color='gray'),
            'non-subtracted': dict()
        }
    }
    """Styles"""

    def get_style(self,
                  element_type: str,
                  subtracted=False,
                  layer=None,
                  extra=None):
        """Get the style.
        Args:
            element_type (str): The type of element.
            subtracted (bool): True to subtract the key.  Defaults to False.
            layer (layer): The layer.  Defaults to None.
            extra (dict): Extra stuff to add.  Defaults to None.
        Return:
            dict: Style dictionary
        """
        # element_type - poly path
        extra = extra or {}

        key = 'subtracted' if subtracted else 'non-subtracted'

        kw = {
            **self.styles[element_type].get('base', {}),
            **self.styles[element_type].get(key, {}),
            **extra
        }

        # TODO: maybe pop keys that are invalid for line etc.
        # we could have a validation flag to validate for specific poly / path

        return kw

    def render_tables(self, ax: Axes):
        """Render the tables.
        Args:
            ax (Axes): The axes
        """
        for element_type, table in self.qgeometry.tables.items():
            # Mask the table
            table = table[self.get_mask(table)]

            # subtracted
            mask = table['subtract'] == True
            render_func = getattr(self, f'render_{element_type}')
            render_func(table[mask], ax, subtracted=True)

            # non-subtracted
            table1 = table[~mask]
            # TODO: do by layer and color
            # self.get_color_num()

            # TODO: Check that the function exists
            render_func = getattr(self, f'render_{element_type}')
            render_func(table1, ax, subtracted=False)

    def render_junction(self,
                        table: pd.DataFrame,
                        ax: Axes,
                        subtracted: bool = False,
                        extra_kw: dict = None):
        """Render a table of junction geometry.
        A junction is basically drawn like a path with finite width and no fillet.
        Args:
            table (DataFrame): Element table
            ax (matplotlib.axes.Axes): Axis to render on
            extra_kw (dict): Style params
        """
        if len(table) > 0:
            mask = (table.width == 0) | table.width.isna()
            table1 = table[~mask]
            if len(table1) > 0:
                table1.geometry = table1[['geometry', 'width']].apply(
                    lambda x: x[0].buffer(distance=float(x[1]) / 2.,
                                          cap_style=CAP_STYLE.flat,
                                          join_style=JOIN_STYLE.mitre,
                                          resolution=int(self.options[
                                              'resolution'])),
                    axis=1)
                kw = self.get_style('JJ', subtracted=subtracted, extra=extra_kw)
                self.render_poly(table1, ax, subtracted=subtracted, extra_kw=kw)
            table1 = table[mask]
            if len(table1) > 0:
                self.logger.warning(
                    'One or more junctions have zero width. Consider changing this.'
                )

    def render_poly(self,
                    table: pd.DataFrame,
                    ax: Axes,
                    subtracted: bool = False,
                    extra_kw: dict = None):
        """Render a table of poly geometry.
        Args:
            table (DataFrame): Element table
            ax (matplotlib.axes.Axes): Axis to render on
            kw (dict): Style params
        """
        if len(table) < 1:
            return

        kw = self.get_style('poly', subtracted=subtracted, extra=extra_kw)
        self._render_poly_array(ax, table.geometry, kw)

    def render_fillet(self, table):
        """Renders fillet path.
        Args:
            table (DataFrame): Table of elements with fillets
        Returns:
            DataFrame table with geometry field updated with a polygon filleted path.
        """
        table['geometry'] = table.apply(self.fillet_path, axis=1)
        return table

    def fillet_path(self, row):
        """Output the filleted path.
        Args:
            row (DataFrame): Row to fillet.
        Returns:
            Polygon of the new filleted path.
        """
        path = row["geometry"].coords
        if len(path) <= 2:  # only start and end points, no need to fillet
            return row["geometry"]
        newpath = np.array([path[0]])

        # Get list of vertices that can't be filleted
        no_fillet = bad_fillet_idxs(path, row["fillet"],
                                    self.design.template_options.PRECISION)

        # Iterate through every three-vertex corner
        for (i, (start, corner, end)) in enumerate(zip(path, path[1:],
                                                       path[2:])):
            if i + 1 in no_fillet:  # don't fillet this corner
                newpath = np.concatenate((newpath, np.array([corner])))
            else:
                fillet = self._calc_fillet(np.array(start), np.array(corner),
                                           np.array(end), row["fillet"],
                                           int(self.options['resolution']))
                if fillet is not False:
                    newpath = np.concatenate((newpath, fillet))
                else:
                    newpath = np.concatenate((newpath, np.array([corner])))
        newpath = np.concatenate((newpath, np.array([end])))
        return LineString(newpath)

    def _calc_fillet(self,
                     vertex_start,
                     vertex_corner,
                     vertex_end,
                     radius,
                     points=16):
        """Returns the filleted path based on the start, corner, and end
        vertices and the fillet radius.
        Args:
            vertex_start (np.ndarray): x-y coordinates of starting vertex.
            vertex_corner (np.ndarray): x-y coordinates of corner vertex.
            vertex_end (np.ndarray): x-y coordinates of end vertex.
            radius (float): Fillet radius.
            points (int): Number of points to draw in the fillet corner.
        """
        # Start, corner, and end vertices must be distinct
        if np.array_equal(vertex_start, vertex_corner) or np.array_equal(
                vertex_end, vertex_corner):
            return False

        # Vectors pointing from corner to start and end vertices, respectively
        # Also calculate their lengths and unit vectors
        sc_vec = vertex_start - vertex_corner
        ec_vec = vertex_end - vertex_corner
        sc_norm = np.linalg.norm(sc_vec)
        ec_norm = np.linalg.norm(ec_vec)
        sc_uvec = sc_vec / sc_norm
        ec_uvec = ec_vec / ec_norm

        # Angle between previous unit vectors
        end_angle = np.arccos(np.dot(sc_uvec, ec_uvec))

        # Start, corner, and end vertices can't be collinear
        if (end_angle == 0) or (end_angle == np.pi):
            return False

        # Fillet circle must be small enough to fit inside corner
        if radius / np.tan(end_angle / 2) > min(sc_norm, ec_norm):
            return False

        # Unit vector pointing from corner vertex to center of fillet circle
        net_uvec = (sc_uvec + ec_uvec) / np.linalg.norm(sc_uvec + ec_uvec)

        # Coordinates of center of fillet circle
        circle_center = vertex_corner + net_uvec * radius / np.sin(
            end_angle / 2)

        # Deltas represent displacement from corner vertex to circle center
        # Midpoint angle from circle center to corner, wrt to horizontal extending from former
        # Note: arctan is fine for angles in range (-pi / 2, pi / 2] but needs extra pi factor otherwise
        delta_x = vertex_corner[0] - circle_center[0]
        delta_y = vertex_corner[1] - circle_center[1]
        if delta_x:
            theta_mid = np.arctan(delta_y / delta_x) + np.pi * int(delta_x < 0)
        else:
            theta_mid = np.pi * ((1 - 2 * int(delta_y < 0)) + int(delta_y < 0))

        # Start and end sweep angles determined relative to midpoint angle
        # Swap them as needed to resolve ambiguity in arctan
        theta_start = theta_mid - (np.pi - end_angle) / 2
        theta_end = theta_mid + (np.pi - end_angle) / 2
        p1 = circle_center + radius * np.array(
            [np.cos(theta_start), np.sin(theta_start)])
        p2 = circle_center + radius * np.array(
            [np.cos(theta_end), np.sin(theta_end)])
        if np.linalg.norm(vertex_start - p2) < np.linalg.norm(vertex_start -
                                                              p1):
            theta_start, theta_end = theta_end, theta_start

        # Populate the fillet corner, skipping the start point since it's already added
        path = np.array([
            circle_center + radius * np.array(
                [np.cos(theta_start), np.sin(theta_start)])
        ])
        for theta in np.linspace(theta_start, theta_end, points)[1:]:
            path = np.concatenate(
                (path,
                 np.array([
                     circle_center + radius *
                     np.array([np.cos(theta), np.sin(theta)])
                 ])))
        return path

    def render_path(self,
                    table: pd.DataFrame,
                    ax: Axes,
                    subtracted: bool = False,
                    extra_kw: dict = None):
        """Render a table of path geometry.
        Args:
            table (DataFrame): Element table
            ax (matplotlib.axes.Axes): Axis to render on
            kw (dict): Style params
        """
        if len(table) < 1:
            return

        # mask for all non zero width paths
        # TODO: could there be a problem with float vs int here?
        mask = (table.width == 0) | table.width.isna()
        # print(f'subtracted={subtracted}\n\n')
        # display(table)
        # display(imask)

        # convert to polys - handle non zero width
        table1 = table[~mask]

        mask2 = (table1.fillet == 0)

        table2 = table1[~mask2]

<<<<<<< HEAD
        for index, row in table2.iterrows():
            table2.loc[index, 'geometry'] = self.fillet_path(row)
=======
        for index, row in table2[table2.fillet.notnull()].iterrows():
            table1.loc[index, 'geometry'] = self.fillet_path(row)
>>>>>>> d788f439

        if len(table1) > 0:
            table1.geometry = table1[['geometry', 'width']].apply(lambda x: x[
                0].buffer(distance=float(x[1]) / 2.,
                          cap_style=CAP_STYLE.flat,
                          join_style=JOIN_STYLE.mitre,
                          resolution=int(self.options['resolution'])),
                                                                  axis=1)

            kw = self.get_style('poly', subtracted=subtracted, extra=extra_kw)

            # render components
            self.render_poly(table1, ax, subtracted=subtracted, extra_kw=kw)

        # handle zero width
        table1 = table[mask]
        # best way to plot?
        # TODO: speed and vectorize?
        if len(table1) > 0:
            kw = self.get_style('path', subtracted=subtracted, extra=extra_kw)
            line_segments = LineCollection(table1.geometry)
            ax.add_collection(line_segments)


# DEFAULT['renderer_mpl'] = Dict(
#     annot_conectors=Dict(
#         ofst=[0.025, 0.025],
#         annotate_kw=dict(  # called by ax.annotate
#             color='r',
#             arrowprops=dict(color='r', shrink=0.1, width=0.05, headwidth=0.1)
#         ),
#         line_kw=dict(lw=2, c='r')
#     ),
# )

# class QRendererMPL(QRendererGui):
#     """
#     Renderer for matplotlib in a GUI environment.

#     TODO: How do we handle component selection, etc.
#     """
#     name = 'mpl'
#     element_extensions = dict()

#     def render_shapely(self, obj, kw=None):
#         # TODO: simplify, specialize, and update this function
#         # right now, this is just calling the V0.1 old style
#         render(obj, ax=self.ax, kw= {} or kw)

#     def render_connectors(self):
#         '''
#         Plots all connectors on the active axes. Draws the 1D line that
#         represents the "port" of a connector point. These are referenced for smart placement
#             of Metal components, such as when using functions like Metal_CPW_Connect.

#         TODO: add some filter for sense of what components are visible?
#               or on what chip the connectors are
#         '''

#         for name, conn in self.design.connectors.items():

#             line = LineString(conn.points)

#             self.render_shapely(line, kw=DEFAULT.annot_conectors.line_kw)

#             self.ax.annotate(name, xy=conn.middle[:2], xytext=conn.middle +
#                              np.array(DEFAULT.annot_conectors.ofst),
#                              **DEFAULT.annot_conectors.annotate_kw)<|MERGE_RESOLUTION|>--- conflicted
+++ resolved
@@ -461,13 +461,8 @@
 
         table2 = table1[~mask2]
 
-<<<<<<< HEAD
-        for index, row in table2.iterrows():
-            table2.loc[index, 'geometry'] = self.fillet_path(row)
-=======
         for index, row in table2[table2.fillet.notnull()].iterrows():
             table1.loc[index, 'geometry'] = self.fillet_path(row)
->>>>>>> d788f439
 
         if len(table1) > 0:
             table1.geometry = table1[['geometry', 'width']].apply(lambda x: x[
