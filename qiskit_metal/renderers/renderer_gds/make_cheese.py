--- conflicted
+++ resolved
@@ -337,9 +337,5 @@
                 self.lib.cells[chip_only_top_name].add(
                     gdspy.CellReference(ground_cheese_cell))
             else:
-<<<<<<< HEAD
-=======
-                pass
->>>>>>> c703efe4
                 # self.lib.remove(ground_cell)
                 pass