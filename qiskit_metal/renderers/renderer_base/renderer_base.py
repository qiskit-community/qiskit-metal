# -*- coding: utf-8 -*-

# This code is part of Qiskit.
#
# (C) Copyright IBM 2017, 2021.
#
# This code is licensed under the Apache License, Version 2.0. You may
# obtain a copy of this license in the LICENSE.txt file in the root directory
# of this source tree or at http://www.apache.org/licenses/LICENSE-2.0.
#
# Any modifications or derivative works of this code must retain this
# copyright notice, and modified files need to carry a notice indicating
# that they have been altered from the originals.
"""QRenderer base class."""

import logging
import inspect
from copy import deepcopy
from typing import TYPE_CHECKING
from typing import List, Tuple, Union, Any, Iterable
from typing import Dict as Dict_
from typing import List, Tuple, Union

from qiskit_metal.designs import is_design
from qiskit_metal.qgeometries import QGeometryTables

from ... import Dict

__all__ = ['QRenderer']

if TYPE_CHECKING:
    # For linting typechecking, import modules that can't be loaded here under normal conditions.
    # For example, I can't import QDesign, because it requires Qrenderer first. We have the
    # chicken and egg issue.
    from qiskit_metal.designs import QDesign


class QRenderer():
    """Abstract base class for all Renderers of Metal designs and their
    components and qgeometry.

    Handles:
        ::

            designs
                components
                    qgeometry
                        paths
                        polys
                chips
    """

    name = 'base'  # overwrite this!
    """Name"""

    __loaded_renderers__ = set()
    __instantiated_renderers__ = dict()

    # overwrite this to add element extensions:  see ELEMENT_COLUMNS
    # should be dict of dict with keys as element type, which contain (name, dype) pairs
    # e.g. element_extensions = dict(
    #            base=dict(color=str, klayer=int),
    #            path=dict(thickness=float, material=str, perfectE=bool),
    #            poly=dict(thickness=float, material=str), )
    element_extensions = dict()
    """Element extensions dictionary"""

    # TODO: To add: default parameters for the renderer for component element values.
    element_table_data = dict()

    @classmethod
    def load(cls):
        """Load the renderer and register all its extensions. Only performed
        once.

        Once complete, the renderer is added to the class attribute
        '__loaded_renderers__' of QRenderer

        Returns:
            bool: True if success, otherwise throws an error.
        """

        # Check name
        name = cls.name

        if name in QRenderer.__loaded_renderers__:
            pass
            # print(f'Warning: Renderer name={name}, class={cls} already loaded. Doing nothing.')

        cls.populate_element_extensions()

        # Add element extensions
        # see docstring for QRenderer.element_extensions
        QGeometryTables.add_renderer_extension(cls.name, cls.element_extensions)

        # Moved to init for each renderer.
        # Add component extensions

        # to be used in the creation of default params for component qgeometry
        #raise NotImplementedError()

        # Finish and register officially as ready to use.
        QRenderer.__loaded_renderers__.add(name)

        # Reset the table for the next QRenderer.
        for table in cls.element_table_data.keys():
            cls.element_extensions.pop(table, None)

        return True

    @classmethod
    def populate_element_extensions(cls):
        """Populate cls.element_extensions which will be used to create columns
        for tables in QGeometry tables.

        The structure of cls.element_table_data should be same as
        cls.element_extensions.
        """

        for table, a_dict in cls.element_table_data.items():
            cls.element_extensions[table] = dict()
            for col_name, col_value in a_dict.items():
                # type will only tell out about the base class, won't tell you about the inheritance.
                cls.element_extensions[table][col_name] = type(col_value)

    @staticmethod
    def get_renderer(name: str):
        """Returns an already loaded and instantiated renderer.

        Arguments:
            name (str): rendering name

        Returns:
            QRenderer: Renderer with the given name
        """
        if not name in QRenderer.__loaded_renderers__:
            print(
                'ERROR: The renderer {name} has not yet been loaded. Please use the load function!'
            )

        if not name in QRenderer.__instantiated_renderers__:
            print(
                'ERROR: The renderer {name} has not yet been instantiated. Please instantiate the class!'
            )

        return QRenderer.__instantiated_renderers__[name]

    def __init__(self,
                 design: 'QDesign',
                 initiate=True,
                 render_template: Dict = None,
                 render_options: Dict = None):
        """
        Args:
            design (QDesign): The design
            initiate (bool): True to initiate the renderer.  Defaults to True.
            render_template (Dict, optional): Typically used by GUI for template options for GDS.  Defaults to None.
            render_options (Dict, optional):  Used to override all options.  Defaults to None.
        """

        # TODO: check that the renderer has been loaded with load_renderer

        self.status = 'Not Init'

        assert is_design(
            design), "Erorr, for the design argument you must provide a\
                                   a child instance of Metal QDesign class."

        self._design = design
        self.initiated = False

        if initiate:
            self.initate()

        # Register as an instantiated renderer.
        QRenderer.__instantiated_renderers__[self.name] = self

        # Options
        self._options = Dict()
        self.update_options(render_options=render_options,
                            render_template=render_template)

        self.status = 'Init Completed'

    @property
    def options(self) -> Dict:
        """Options for the QRenderer."""
        return self._options

    @property
    def design(self) -> 'QDesign':
        """Return a reference to the parent design object."""
        return self._design

    @property
    def logger(self) -> logging.Logger:
        """Returns the logger."""
        return self._design.logger

    @classmethod
    def _gather_all_children_default_options(cls) -> Dict:
        """From the base class of QRenderer, traverse the child classes to
        gather the .default_options for each child class.

        Note: If keys are the same for a child and grandchild, the grandchild will
        overwrite the child init method.

        Returns:
            Dict: Options from all children.
        """
        options_from_children = Dict()
        parents = inspect.getmro(cls)

        # QRenderer is not expected to have default_options dict to add to QRenderer class.
        for child in parents[len(parents) - 2::-1]:
            # There is a developer agreement so the defaults for a renderer will be in a dict named default_options.
            if hasattr(child, 'default_options'):
                options_from_children = {
                    **options_from_children,
                    **child.default_options
                }
        return options_from_children

    @classmethod
    def _get_unique_class_name(cls) -> str:
        """Returns unique class name based on the module.

        Returns:
            str: Example: 'qiskit_metal.renders.renderer_gds.gds_renderer.QGDSRenderer'
        """
        return f'{cls.__module__}.{cls.__name__}'

    @classmethod
    def _register_class_with_design(cls, design: 'QDesign', template_key: str,
                                    render_template: Dict):
        """Init function to register a renderer class with the design when
        first instantiated. Registers the renderer's template options.

        Arguments:
            design (QDesign): The parent design
            template_key (str): Key to use
            render_template (dict): template of render to copy
        """
        # do not overwrite
        if template_key not in design.template_options:
            if not render_template:
                render_template = cls._gather_all_children_default_options()
            design.template_options[template_key] = deepcopy(render_template)

    @classmethod
    def get_template_options(cls,
                             design: 'QDesign',
                             render_template: Dict = None,
                             logger_: logging.Logger = None,
                             template_key: str = None) -> Dict:
        """Creates template options for the Metal QRenderer class required for
        the class to function, based on the design template; i.e., be created,
        made, and rendered. Provides the blank option structure required.

        The options can be extended by plugins, such as renderers.

        Args:
            design (QDesign): A design class.
            render_template (Dict, optional): Template options to overwrite the class ones. Defaults to None.
            logger_ (logging.Logger, optional): A logger for errors. Defaults to None.
            template_key (str, optional): The design.template_options key identifier. If None, then use
                _get_unique_class_name(). Defaults to None.

        Returns:
            Dict: Dictionary of renderer's default options based on design.template_options.
        """

        # get key for templates
        if template_key is None:
            template_key = cls._get_unique_class_name()

        if template_key not in design.template_options:
            # Registers the renderer's template options.
            cls._register_class_with_design(design, template_key,
                                            render_template)

        # Only log warning, if template_key not registered within design.
        if template_key not in design.template_options:
            logger_ = logger_ or design.logger
            if logger_:
                logger_.error(
                    f'ERROR in creating renderer {cls.__name__}!\nThe default '
                    f'options for the renderer class {cls.__name__} are missing'
                )

        # Specific object render template options
        options = deepcopy(Dict(design.template_options[template_key]))

        return options

    def parse_value(self, value: Union[Any, List, Dict, Iterable]) -> Any:
        """Same as design.parse_value. See design for help.

        Returns:
            object: Parsed value of input.
        """
        return self.design.parse_value(value)

    def update_options(self,
                       render_options: Dict = None,
                       render_template: Dict = None):
        """If template options has not been set for this renderer, then gather
        all the default options for children and add to design.  The GUI would
        use this to store the template options.

        Then give the template options to render
        to store in self.options.  Then user can over-ride the render_options.

        Args:
            render_options (Dict, optional): If user wants to over-ride the template
                                             options.  Defaults to None.
            render_template (Dict, optional): All the template options for each child.
                                              Defaults to None.
        """
        self.options.update(
            self.get_template_options(self.design,
                                      render_template=render_template))

        if render_options:
            self.options.update(render_options)

    def add_table_data_to_QDesign(self, class_name: str):
        """During init of renderer, this needs to happen. In particular, each
        renderer needs to update custom columns and values within QDesign.

        Args:
            class_name (str): Name from cls.name for each renderer.
        """
        status = set()
        if not isinstance(QRenderer.name, str):
            self.logger.warning(
                f'In add_table_data_to_QDesign, cls.str={QRenderer.name} is not a str.'
            )
            return

        for table, a_dict in self.element_table_data.items():
            for col_name, col_value in a_dict.items():
                status = self.design.add_default_data_for_qgeometry_tables(
                    table, class_name, col_name, col_value)
                if 5 not in status:
                    self.logger.warning(
                        f'col_value={col_value} not added to QDesign')

    def initate(self, re_initiate=False):
        """Call any initiations steps required to be performed a single time
        before rendering, such as connecting to some API or COM, or importing
        the correct material libraries, etc.

        Overwrite `initiate_renderer`.

        Arguments:
            re_initiate (bool) : If False will only apply this function once.
                                 If True, will re-apply.  Defaults to False.

        Returns:
            bool: was a re_initiation applied or not
        """

        if not re_initiate:
            if self.initiated:
                return False

        self.initiated = True

        self._initate_renderer()

        return True

    def get_unique_component_ids(
            self,
            highlight_qcomponents: Union[list,
                                         None] = None) -> Tuple[list, int]:
        """Confirm the list doesn't have names of components repeated. Confirm
        that the name of component exists in QDesign. If QDesign doesn't
        contain any component, or if all components in QDesign are found in
        highlight_qcomponents, return an empty list; otherwise return a list of
        unique components to be sent to the renderer. The second returned item, an
        integer, specifies which of these 3 cases applies.

        Args:
            highlight_qcomponents (Union[list, None], optional): Components to render. Defaults to None.

        Returns:
            Tuple[list, int]: Empty or partial list of components in QDesign.
        """
        highlight_qcomponents = highlight_qcomponents if highlight_qcomponents else []
        unique_qcomponents = set(highlight_qcomponents)
        for qcomp in unique_qcomponents:
            if qcomp not in self.design.name_to_id:
                self.logger.warning(
                    f'The component={qcomp} in highlight_qcomponents not'
                    ' in QDesign.')
                return [], 2  # Invalid
        if len(unique_qcomponents) in (0, len(self.design.components)):
            return [], 1  # Everything selected
        return [self.design.name_to_id[elt] for elt in unique_qcomponents
               ], 0  # Subset selected

    def _initate_renderer(self):
        """Call any initiations steps required to be performed a single time
        before rendering, such as connecting to some API or COM, or importing
        the correct material libraries, etc.

        Returns:
            bool: Always returns True
        """
        return True

    def post_render(self):
        """Any calls that one may want to make after a rendering is
        complete."""
        pass

    def render_design(self):
        """Renders all design chips and components."""
        self.initate()
        self.render_chips()
        self.render_components()
        # ...

    def render_chips(self, all_chips):
        """Render all chips of the design. Calls render_chip for each chip.

        Args: 
            all_chips (list): All chip names to render.

        Raises:
            NotImplementedError: Function not written yet
        """
        # To avoid linting message in a subclass:  Method 'render_chips' is
        # abstract in class 'QRenderer' but is not overridden,
        # have this method do something.
        type(all_chips)

        raise NotImplementedError()

    def render_chip(self, name):
        """Render the given chip.

        Args:
            name (str): Chip to render.

        Raises:
            NotImplementedError: Function not written yet
        """
        # To avoid linting message in a subclass: Method 'render_chip' is
        # abstract in class 'QRenderer' but is not overridden,
        # have this method do something.
        type(name)

        raise NotImplementedError()

    def render_components(self, selection=None):
        """Render all components of the design.
        If selection is none, then render all components.

        Args:
            selection (QComponent): Component to render.

        Raises:
            NotImplementedError: Function not written yet
        """
        # To avoid linting message in a subclass: Method 'render_component'
        # is abstract in class 'QRenderer' but is not overridden,
        # have this method do something.
        type(selection)

        raise NotImplementedError()

    def render_component(self, qcomponent):
        """Render the specified qcomponent.

        Args:
<<<<<<< HEAD
            qcomponent (QComponent): Qcomponent to render.
=======
            qcomponent (QComponent): QComponent to render.
>>>>>>> c703efe4

        Raises:
            NotImplementedError: Function not written yet
        """
<<<<<<< HEAD

=======
>>>>>>> c703efe4
        # To avoid linting message in a subclass: Method 'render_component'
        # is abstract in class 'QRenderer' but is not overridden,
        # have this method do something.
        type(qcomponent)

        raise NotImplementedError()

    def render_element(self, element):
        """Render the specified element.

        Args:
            element (Element): Element to render

        Raises:
            NotImplementedError: Function not written yet
        """
        # To avoid linting message in a subclass: Method 'render_element' is
        # abstract in class 'QRenderer' but is not overridden,
        # have this method do something.
        type(element)

        raise NotImplementedError()
        # if isinstance(element, path):
        #    self.render_element_path(element)

        # elif isinstance(element, poly):
        #    self.render_element_poly(element)

        # else:
        #    self.logger.error('RENDERER ERROR: Unknown element {element}')

    def render_element_path(self, path):
        """Render an element path.

        Args:
            path (str): Path to render.

        Raises:
            NotImplementedError: Function not written yet
        """
        # To avoid linting message in a subclass:  Method 'render_element_path'
        # is abstract in class 'QRenderer' but is not overridden,
        # have this method do something.
        type(path)

        raise NotImplementedError()

    def render_element_poly(self, poly):
        """Render an element poly.

        Args:
            poly (Poly): Poly to render

        Raises:
            NotImplementedError: Function not written yet
        """
        # To avoid linting message in a subclass:  Method 'render_element_poly'
        # is abstract in class 'QRenderer' but is not overridden
        # have this method do something.
        type(poly)

        raise NotImplementedError()<|MERGE_RESOLUTION|>--- conflicted
+++ resolved
@@ -476,19 +476,11 @@
         """Render the specified qcomponent.
 
         Args:
-<<<<<<< HEAD
-            qcomponent (QComponent): Qcomponent to render.
-=======
             qcomponent (QComponent): QComponent to render.
->>>>>>> c703efe4
-
-        Raises:
-            NotImplementedError: Function not written yet
-        """
-<<<<<<< HEAD
-
-=======
->>>>>>> c703efe4
+
+        Raises:
+            NotImplementedError: Function not written yet
+        """
         # To avoid linting message in a subclass: Method 'render_component'
         # is abstract in class 'QRenderer' but is not overridden,
         # have this method do something.
