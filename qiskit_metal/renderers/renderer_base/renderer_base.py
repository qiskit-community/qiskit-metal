# -*- coding: utf-8 -*-

# This code is part of Qiskit.
#
# (C) Copyright IBM 2017, 2021.
#
# This code is licensed under the Apache License, Version 2.0. You may
# obtain a copy of this license in the LICENSE.txt file in the root directory
# of this source tree or at http://www.apache.org/licenses/LICENSE-2.0.
#
# Any modifications or derivative works of this code must retain this
# copyright notice, and modified files need to carry a notice indicating
# that they have been altered from the originals.
"""QRenderer base class."""

import logging
import inspect
from copy import deepcopy
from typing import TYPE_CHECKING
from typing import List, Tuple, Union, Any, Iterable
from typing import Dict as Dict_
from typing import List, Tuple, Union

from qiskit_metal.designs import is_design
from qiskit_metal.qgeometries import QGeometryTables

from ... import Dict

__all__ = ['QRenderer']

if TYPE_CHECKING:
    # For linting typechecking, import modules that can't be loaded here under normal conditions.
    # For example, I can't import QDesign, because it requires Qrenderer first. We have the
    # chicken and egg issue.
    from qiskit_metal.designs import QDesign


class QRenderer():
    """Abstract base class for all Renderers of Metal designs and their
    components and qgeometry.

    Handles:
        ::

            designs
                components
                    qgeometry
                        paths
                        polys
                chips
    """

    name = 'base'  # overwrite this!
    """Name"""

    __loaded_renderers__ = set()
    __instantiated_renderers__ = dict()

    # overwrite this to add element extensions:  see ELEMENT_COLUMNS
    # should be dict of dict with keys as element type, which contain (name, dype) pairs
    # e.g. element_extensions = dict(
    #            base=dict(color=str, klayer=int),
    #            path=dict(thickness=float, material=str, perfectE=bool),
    #            poly=dict(thickness=float, material=str), )
    element_extensions = dict()
    """Element extensions dictionary"""

    # TODO: To add: default parameters for the renderer for component element values.
    element_table_data = dict()

    @classmethod
    def load(cls):
        """Load the renderer and register all its extensions. Only performed
        once.

        Once complete, the renderer is added to the class attribute
        '__loaded_renderers__' of QRenderer

        Returns:
            bool: True if success, otherwise throws an error.
        """

        # Check name
        name = cls.name

        if name in QRenderer.__loaded_renderers__:
            pass
            # print(f'Warning: Renderer name={name}, class={cls} already loaded. Doing nothing.')

        cls.populate_element_extensions()

        # Add element extensions
        # see docstring for QRenderer.element_extensions
        QGeometryTables.add_renderer_extension(cls.name, cls.element_extensions)

        # Moved to init for each renderer.
        # Add component extensions

        # to be used in the creation of default params for component qgeometry
        #raise NotImplementedError()

        # Finish and register officially as ready to use.
        QRenderer.__loaded_renderers__.add(name)

        # Reset the table for the next QRenderer.
        for table in cls.element_table_data.keys():
            cls.element_extensions.pop(table, None)

        return True

    @classmethod
    def populate_element_extensions(cls):
        """Populate cls.element_extensions which will be used to create columns
        for tables in QGeometry tables.

        The structure of cls.element_table_data should be same as
        cls.element_extensions.
        """

        for table, a_dict in cls.element_table_data.items():
            cls.element_extensions[table] = dict()
            for col_name, col_value in a_dict.items():
                # type will only tell out about the base class, won't tell you about the inheritance.
                cls.element_extensions[table][col_name] = type(col_value)

    @staticmethod
    def get_renderer(name: str):
        """Returns an already loaded and instantiated renderer.

        Arguments:
            name (str): rendering name

        Returns:
            QRenderer: Renderer with the given name
        """
        if not name in QRenderer.__loaded_renderers__:
            print(
                'ERROR: The renderer {name} has not yet been loaded. Please use the load function!'
            )

        if not name in QRenderer.__instantiated_renderers__:
            print(
                'ERROR: The renderer {name} has not yet been instantiated. Please instantiate the class!'
            )

        return QRenderer.__instantiated_renderers__[name]

    def __init__(self,
                 design: 'QDesign',
                 initiate=True,
                 render_template: Dict = None,
                 render_options: Dict = None):
        """
        Args:
            design (QDesign): The design
            initiate (bool): True to initiate the renderer.  Defaults to True.
            render_template (Dict, optional): Typically used by GUI for template options for GDS.  Defaults to None.
            render_options (Dict, optional):  Used to override all options.  Defaults to None.
        """

        # TODO: check that the renderer has been loaded with load_renderer

        self.status = 'Not Init'

        assert is_design(
            design), "Erorr, for the design argument you must provide a\
                                   a child instance of Metal QDesign class."

        self._design = design
        self.initiated = False

        if initiate:
            self.initate()

        # Register as an instantiated renderer.
        QRenderer.__instantiated_renderers__[self.name] = self

        # Options
        self._options = Dict()
        self.update_options(render_options=render_options,
                            render_template=render_template)

        self.status = 'Init Completed'

    @property
    def options(self) -> Dict:
        """Options for the QRenderer."""
        return self._options

    @property
    def design(self) -> 'QDesign':
        """Return a reference to the parent design object."""
        return self._design

    @property
    def logger(self) -> logging.Logger:
        """Returns the logger."""
        return self._design.logger

    @classmethod
    def _gather_all_children_default_options(cls) -> Dict:
        """From the base class of QRenderer, traverse the child classes to
        gather the .default_options for each child class.

        Note: If keys are the same for a child and grandchild, the grandchild will
        overwrite the child init method.

        Returns:
            Dict: Options from all children.
        """
        options_from_children = Dict()
        parents = inspect.getmro(cls)

        # QRenderer is not expected to have default_options dict to add to QRenderer class.
        for child in parents[len(parents) - 2::-1]:
            # There is a developer agreement so the defaults for a renderer will be in a dict named default_options.
            if hasattr(child, 'default_options'):
                options_from_children = {
                    **options_from_children,
                    **child.default_options
                }
        return options_from_children

    @classmethod
    def _get_unique_class_name(cls) -> str:
        """Returns unique class name based on the module.

        Returns:
            str: Example: 'qiskit_metal.renders.renderer_gds.gds_renderer.QGDSRenderer'
        """
        return f'{cls.__module__}.{cls.__name__}'

    @classmethod
    def _register_class_with_design(cls, design: 'QDesign', template_key: str,
                                    render_template: Dict):
        """Init function to register a renderer class with the design when
        first instantiated. Registers the renderer's template options.

        Arguments:
            design (QDesign): The parent design
            template_key (str): Key to use
            render_template (dict): template of render to copy
        """
        # do not overwrite
        if template_key not in design.template_options:
            if not render_template:
                render_template = cls._gather_all_children_default_options()
            design.template_options[template_key] = deepcopy(render_template)

    @classmethod
    def get_template_options(cls,
                             design: 'QDesign',
                             render_template: Dict = None,
                             logger_: logging.Logger = None,
                             template_key: str = None) -> Dict:
        """Creates template options for the Metal QRenderer class required for
        the class to function, based on the design template; i.e., be created,
        made, and rendered. Provides the blank option structure required.

        The options can be extended by plugins, such as renderers.

        Args:
            design (QDesign): A design class.
            render_template (Dict, optional): Template options to overwrite the class ones. Defaults to None.
            logger_ (logging.Logger, optional): A logger for errors. Defaults to None.
            template_key (str, optional): The design.template_options key identifier. If None, then use
                _get_unique_class_name(). Defaults to None.

        Returns:
            Dict: Dictionary of renderer's default options based on design.template_options.
        """

        # get key for templates
        if template_key is None:
            template_key = cls._get_unique_class_name()

        if template_key not in design.template_options:
            # Registers the renderer's template options.
            cls._register_class_with_design(design, template_key,
                                            render_template)

        # Only log warning, if template_key not registered within design.
        if template_key not in design.template_options:
            logger_ = logger_ or design.logger
            if logger_:
                logger_.error(
                    f'ERROR in creating renderer {cls.__name__}!\nThe default '
                    f'options for the renderer class {cls.__name__} are missing'
                )

        # Specific object render template options
        options = deepcopy(Dict(design.template_options[template_key]))

        return options

    def parse_value(self, value: Union[Any, List, Dict, Iterable]) -> Any:
        """Same as design.parse_value. See design for help.

        Returns:
            object: Parsed value of input.
        """
        return self.design.parse_value(value)

    def update_options(self,
                       render_options: Dict = None,
                       render_template: Dict = None):
        """If template options has not been set for this renderer, then gather
        all the default options for children and add to design.  The GUI would
        use this to store the template options.

        Then give the template options to render
        to store in self.options.  Then user can over-ride the render_options.

        Args:
            render_options (Dict, optional): If user wants to over-ride the template
                                             options.  Defaults to None.
            render_template (Dict, optional): All the template options for each child.
                                              Defaults to None.
        """
        self.options.update(
            self.get_template_options(self.design,
                                      render_template=render_template))

        if render_options:
            self.options.update(render_options)

    def add_table_data_to_QDesign(self, class_name: str):
        """During init of renderer, this needs to happen. In particular, each
        renderer needs to update custom columns and values within QDesign.

        Args:
            class_name (str): Name from cls.name for each renderer.
        """
        status = set()
        if not isinstance(QRenderer.name, str):
            self.logger.warning(
                f'In add_table_data_to_QDesign, cls.str={QRenderer.name} is not a str.'
            )
            return

        for table, a_dict in self.element_table_data.items():
            for col_name, col_value in a_dict.items():
                status = self.design.add_default_data_for_qgeometry_tables(
                    table, class_name, col_name, col_value)
                if 5 not in status:
                    self.logger.warning(
                        f'col_value={col_value} not added to QDesign')

    def initate(self, re_initiate=False):
        """Call any initiations steps required to be performed a single time
        before rendering, such as connecting to some API or COM, or importing
        the correct material libraries, etc.

        Overwrite `initiate_renderer`.

        Arguments:
            re_initiate (bool) : If False will only apply this function once.
                                 If True, will re-apply.  Defaults to False.

        Returns:
            bool: was a re_initiation applied or not
        """

        if not re_initiate:
            if self.initiated:
                return False

        self.initiated = True

        self._initate_renderer()

        return True

    def get_unique_component_ids(
            self,
            highlight_qcomponents: Union[list,
                                         None] = None) -> Tuple[list, int]:
        """Confirm the list doesn't have names of components repeated. Confirm
        that the name of component exists in QDesign. If QDesign doesn't
        contain any component, or if all components in QDesign are found in
        highlight_qcomponents, return an empty list; otherwise return a list of
        unique components to be sent to the renderer. The second returned item, an
        integer, specifies which of these 3 cases applies.

        Args:
<<<<<<< HEAD
            highlight_qcomponents (Union[list, None], optional): Components to render into chosen application. Defaults to None.
=======
            highlight_qcomponents (Union[list, None], optional): Components to render. Defaults to None.
>>>>>>> 70d503ad

        Returns:
            Tuple[list, int]: Empty or partial list of components in QDesign.
        """
        highlight_qcomponents = highlight_qcomponents if highlight_qcomponents else []
        unique_qcomponents = set(highlight_qcomponents)
        for qcomp in unique_qcomponents:
            if qcomp not in self.design.name_to_id:
                self.logger.warning(
                    f'The component={qcomp} in highlight_qcomponents not'
                    ' in QDesign.')
                return [], 2  # Invalid
        if len(unique_qcomponents) in (0, len(self.design.components)):
            return [], 1  # Everything selected
        return [self.design.name_to_id[elt] for elt in unique_qcomponents
               ], 0  # Subset selected

    def _initate_renderer(self):
        """Call any initiations steps required to be performed a single time
        before rendering, such as connecting to some API or COM, or importing
        the correct material libraries, etc.

        Returns:
            bool: Always returns True
        """
        return True

    def post_render(self):
        """Any calls that one may want to make after a rendering is
        complete."""
        pass

    def render_design(self):
        """Renders all design chips and components."""
        self.initate()
        self.render_chips()
        self.render_components()
        # ...

    def render_chips(self):
        """Render all chips of the design. Calls render_chip for each chip.

        Raises:
            NotImplementedError: Function not written yet
        """
        # To avoid linting message in a subclass:  Method 'render_chips' is
        # abstract in class 'QRenderer' but is not overridden,
        # have this method do something.
        type(all_chips)

        raise NotImplementedError()

    def render_chip(self, name):
        """Render the given chip.

        Args:
            name (str): Chip to render

        Raises:
            NotImplementedError: Function not written yet
        """
        # To avoid linting message in a subclass: Method 'render_chip' is
        # abstract in class 'QRenderer' but is not overridden,
        # have this method do something.
        type(name)

        raise NotImplementedError()

    def render_components(self, selection=None):
        """Render all components of the design.
        If selection is none, then render all components.

        Args:
            selection (QComponent): Component to render.

        Raises:
            NotImplementedError: Function not written yet
        """
        # To avoid linting message in a subclass: Method 'render_component'
        # is abstract in class 'QRenderer' but is not overridden,
        # have this method do something.
        type(selection)

        raise NotImplementedError()

    def render_component(self, qcomponent):
        """Render the specified qcomponent.

        Args:
            qcomponent (QComponent): QComponent to render.

        Raises:
            NotImplementedError: Function not written yet
        """
        # To avoid linting message in a subclass: Method 'render_component'
        # is abstract in class 'QRenderer' but is not overridden,
        # have this method do something.
        type(qcomponent)

        raise NotImplementedError()

    def render_element(self, element):
        """Render the specified element.

        Args:
            element (Element): Element to render

        Raises:
            NotImplementedError: Function not written yet
        """
        # To avoid linting message in a subclass: Method 'render_element' is
        # abstract in class 'QRenderer' but is not overridden,
        # have this method do something.
        type(element)

        raise NotImplementedError()
        # if isinstance(element, path):
        #    self.render_element_path(element)

        # elif isinstance(element, poly):
        #    self.render_element_poly(element)

        # else:
        #    self.logger.error('RENDERER ERROR: Unknown element {element}')

    def render_element_path(self, path):
        """Render an element path.

        Args:
            path (str): Path to render.

        Raises:
            NotImplementedError: Function not written yet
        """
        # To avoid linting message in a subclass:  Method 'render_element_path'
        # is abstract in class 'QRenderer' but is not overridden,
        # have this method do something.
        type(path)

        raise NotImplementedError()

    def render_element_poly(self, poly):
        """Render an element poly.

        Args:
            poly (Poly): Poly to render

        Raises:
            NotImplementedError: Function not written yet
        """
        # To avoid linting message in a subclass:  Method 'render_element_poly'
        # is abstract in class 'QRenderer' but is not overridden
        # have this method do something.
        type(poly)

        raise NotImplementedError()<|MERGE_RESOLUTION|>--- conflicted
+++ resolved
@@ -383,11 +383,7 @@
         integer, specifies which of these 3 cases applies.
 
         Args:
-<<<<<<< HEAD
-            highlight_qcomponents (Union[list, None], optional): Components to render into chosen application. Defaults to None.
-=======
             highlight_qcomponents (Union[list, None], optional): Components to render. Defaults to None.
->>>>>>> 70d503ad
 
         Returns:
             Tuple[list, int]: Empty or partial list of components in QDesign.
