# -*- coding: utf-8 -*-

# This code is part of Qiskit.
#
# (C) Copyright IBM 2017, 2021.
#
# This code is licensed under the Apache License, Version 2.0. You may
# obtain a copy of this license in the LICENSE.txt file in the root directory
# of this source tree or at http://www.apache.org/licenses/LICENSE-2.0.
#
# Any modifications or derivative works of this code must retain this
# copyright notice, and modified files need to carry a notice indicating
# that they have been altered from the originals.
"""QQ3DRenderer."""

from typing import List, Union

import pandas as pd
from collections import defaultdict

import pyEPR as epr
from pyEPR.ansys import ureg
from pyEPR.reports import _plot_q3d_convergence_main, _plot_q3d_convergence_chi_f
from pyEPR.calcs.convert import Convert
from qiskit_metal import Dict
from qiskit_metal.analyses.quantization.lumped_capacitive import extract_transmon_coupled_Noscillator
from qiskit_metal.renderers.renderer_ansys.ansys_renderer import QAnsysRenderer
from qiskit_metal.toolbox_metal.parsing import is_true


class QQ3DRenderer(QAnsysRenderer):
    """Subclass of QAnsysRenderer for running Q3D simulations.

    QAnsysRenderer Default Options:
        * Lj: '10nH' -- Lj has units of nanoHenries (nH)
        * Cj: 0 -- Cj *must* be 0 for pyEPR analysis! Cj has units of femtofarads (fF)
        * _Rj: 0 -- _Rj *must* be 0 for pyEPR analysis! _Rj has units of Ohms
        * max_mesh_length_jj: '7um' -- Maximum mesh length for Josephson junction elements
        * project_path: None -- Default project path; if None --> get active
        * project_name: None -- Default project name
        * design_name: None -- Default design name
        * ansys_file_extension: '.aedt' -- Ansys file extension for 2016 version and newer
        * x_buffer_width_mm: 0.2 -- Buffer between max/min x and edge of ground plane, in mm
        * y_buffer_width_mm: 0.2 -- Buffer between max/min y and edge of ground plane, in mm
    """

    name = 'q3d'
    """name"""

    q3d_options = Dict(material_type='pec',
                       material_thickness='200nm',
                       add_setup=Dict(freq_ghz='5.0',
                                      name='Setup',
                                      save_fields='False',
                                      enabled='True',
                                      max_passes='15',
                                      min_passes='2',
                                      min_converged_passes='2',
                                      percent_error='0.5',
                                      percent_refinement='30',
                                      auto_increase_solution_order='True',
                                      solution_order='High',
                                      solver_type='Iterative'),
                       get_capacitance_matrix=Dict(variation='',
                                                   solution_kind='AdaptivePass',
                                                   pass_number='3'))

    def __init__(self,
                 design: 'QDesign',
                 initiate=True,
                 render_template: Dict = None,
                 render_options: Dict = None):
        """Create a QRenderer for Q3D simulations, subclassed from
        QAnsysRenderer.

        Args:
            design (QDesign): Use QGeometry within QDesign to obtain elements for Ansys.
            initiate (bool, optional): True to initiate the renderer. Defaults to True.
            render_template (Dict, optional): Typically used by GUI for template options for GDS. Defaults to None.
            render_options (Dict, optional): Used to override all options. Defaults to None.
        """
        super().__init__(design=design,
                         initiate=initiate,
                         render_template=render_template,
                         render_options=render_options)
        QQ3DRenderer.load()

    @property
    def boundaries(self):
        """Reference to BoundarySetup in active design in Ansys.

        Returns:
            win32com.client.CDispatch: COMObject GetModule, obtained by running within pyEPR: design.GetModule("BoundarySetup")
        """
        if self.pinfo:
            if self.pinfo.design:
                return self.pinfo.design._boundaries

    @property
    def setup_options(self):
        return self.q3d_options['add_setup']

    def render_design(self,
                      selection: Union[list, None] = None,
                      open_pins: Union[list, None] = None,
                      box_plus_buffer: bool = True):
        """Initiate rendering of components in design contained in selection,
        assuming they're valid. Components are rendered before the chips they
        reside on, and subtraction of negative shapes is performed at the very
        end.

        First obtain a list of IDs of components to render and a corresponding case, denoted by self.qcomp_ids
        and self.case, respectively. If self.case == 1, all components in QDesign are to be rendered.
        If self.case == 0, a strict subset of components in QDesign are to be rendered. Otherwise, if
        self.case == 2, one or more component names in selection cannot be found in QDesign.

        Chip_subtract_dict consists of component names (keys) and a set of all elements within each component that
        will eventually be subtracted from the ground plane. Add objects that are perfect conductors and/or have
        meshing to self.assign_perfE and self.assign_mesh, respectively; both are initialized as empty lists. Note
        that these objects are "refreshed" each time render_design is called (as opposed to in the init function)
        to clear QAnsysRenderer of any leftover items from the last call to render_design.

        Among the components selected for export, there may or may not be unused (unconnected) pins.
        The second parameter, open_pins, contains tuples of the form (component_name, pin_name) that
        specify exactly which pins should be open rather than shorted during the simulation. Both the
        component and pin name must be specified because the latter could be shared by multiple
        components. All pins in this list are rendered with an additional endcap in the form of a
        rectangular cutout, to be subtracted from its respective plane.

        The final parameter, box_plus_buffer, determines how the chip is drawn. When set to True, it takes the
        minimum rectangular bounding box of all rendered components and adds a buffer of x_buffer_width_mm and
        y_buffer_width_mm horizontally and vertically, respectively, to the chip size. The center of the chip
        lies at the midpoint x/y coordinates of the minimum rectangular bounding box and may change depending
        on which components are rendered and how they're positioned. If box_plus_buffer is False, however, the
        chip position and dimensions are taken from the chip info dictionary found in self.design, irrespective
        of what's being rendered. While this latter option is faster because it doesn't require calculating a
        bounding box, it runs the risk of rendered components being too close to the edge of the chip or even
        falling outside its boundaries.

        Args:
            selection (Union[list, None], optional): List of components to render. Defaults to None.
            open_pins (Union[list, None], optional): List of tuples of pins that are open. Defaults to None.
            box_plus_buffer (bool): Either calculate a bounding box based on the location of rendered geometries
                                     or use chip size from design class.
        """
        self.qcomp_ids, self.case = self.get_unique_component_ids(selection)

        if self.case == 2:
            self.logger.warning('Unable to proceed with rendering. Please check selection.')
            return
        
        self.chip_subtract_dict = defaultdict(set)
        self.assign_perfE = []
        self.assign_mesh = []

        self.render_tables()
        self.add_endcaps(open_pins)

        self.render_chips(draw_sample_holder=False,
                          box_plus_buffer=box_plus_buffer)
        self.subtract_from_ground()
        self.add_mesh()

        self.assign_thin_conductor()
        self.assign_nets()

<<<<<<< HEAD
    def render_tables(self):
        """
        Render components in design grouped by table type (path or poly, but not junction).
=======
    def render_tables(self, selection: Union[list, None] = None):
        """Render components in design grouped by table type (path or poly, but
        not junction).

        Args:
            selection (Union[list, None], optional): List of components to render. Defaults to None.
>>>>>>> 99f73476
        """
        for table_type in self.design.qgeometry.get_element_types():
            if table_type != 'junction':
                self.render_components(table_type)

    def assign_thin_conductor(self,
                              material_type: str = 'pec',
                              thickness: str = '200 nm',
                              name: str = None):
        """Assign thin conductor property to all exported shapes. Unless
        otherwise specified, all 2-D shapes are pec's with a thickness of 200
        nm.

        Args:
            material_type (str): Material assignment.
            thickness (str): Thickness of thin conductor. Must include units.
            name (str): Name assigned to this group of thin conductors.
        """
        self.boundaries.AssignThinConductor([
            "NAME:" + (name if name else "ThinCond1"), "Objects:=", self.assign_perfE,
            "Material:=", material_type if material_type else
            self.q3d_options['material_type'], "Thickness:=",
            thickness if thickness else self.q3d_options['material_thickness']
        ])

    def assign_nets(self):
        """Auto assign nets to exported shapes."""
        self.boundaries.AutoIdentifyNets()

    def activate_q3d_setup(self, setup_name_activate: str = None):
        """For active design, either get existing setup, make new setup with
        name, or make new setup with default name.

        Args:
            setup_name_activate (str, optional): If name exists for setup, then have pinfo reference it.
            If name for setup does not exist, create a new setup with the name.  If name is None,
            create a new setup with default name.
        """
        if self.pinfo:
            if self.pinfo.project:
                if self.pinfo.design:
                    # look for setup name, if not there, then add a new one
                    if setup_name_activate:
                        all_setup_names = self.pinfo.design.get_setup_names()
                        self.pinfo.setup_name = setup_name_activate
                        if setup_name_activate in all_setup_names:
                            # When name is given and in design. So have pinfo reference existing setup.
                            self.pinfo.setup = self.pinfo.get_setup(
                                self.pinfo.setup_name)
                        else:
                            # When name is given, but not in design. So make a new setup with given name.
                            self.pinfo.setup = self.add_q3d_setup(
                                name=self.pinfo.setup_name)
                    else:
                        # When name is not given, so use default name for setup.
                        # default name is "Setup"
                        self.pinfo.setup = self.add_q3d_setup()
                        self.pinfo.setup_name = self.pinfo.setup.name
                else:
                    self.logger.warning(
                        " The design within a project is not available, have you opened a design?"
                    )
            else:
                self.logger.warning(
                    "Project not available, have you opened a project?")
        else:
            self.logger.warning(
                "Have you run connect_ansys()?  Cannot find a reference to Ansys in QRenderer."
            )

    def add_q3d_setup(self,
                      freq_ghz: float = None,
                      name: str = None,
                      save_fields: bool = None,
                      enabled: bool = None,
                      max_passes: int = None,
                      min_passes: int = None,
                      min_converged_passes: int = None,
                      percent_error: float = None,
                      percent_refinement: int = None,
                      auto_increase_solution_order: bool = None,
                      solution_order: str = None,
                      solver_type: str = None):
        """Create a solution setup in Ansys Q3D. If user does not provide
        arguments, they will be obtained from q3d_options dict.

        Args:
            freq_ghz (float, optional): Frequency in GHz. Defaults to 5..
            name (str, optional): Name of solution setup. Defaults to "Setup".
            save_fields (bool, optional): Whether or not to save fields. Defaults to False.
            enabled (bool, optional): Whether or not setup is enabled. Defaults to True.
            max_passes (int, optional): Maximum number of passes. Defaults to 15.
            min_passes (int, optional): Minimum number of passes. Defaults to 2.
            min_converged_passes (int, optional): Minimum number of converged passes. Defaults to 2.
            percent_error (float, optional): Error tolerance as a percentage. Defaults to 0.5.
            percent_refinement (int, optional): Refinement as a percentage. Defaults to 30.
            auto_increase_solution_order (bool, optional): Whether or not to increase solution order automatically. Defaults to True.
            solution_order (str, optional): Solution order. Defaults to 'High'.
            solver_type (str, optional): Solver type. Defaults to 'Iterative'.
        """
        su = self.setup_options

        if not freq_ghz:
            freq_ghz = float(self.parse_value(su['freq_ghz']))
        if not name:
            name = self.parse_value(su['name'])
        if not save_fields:
            save_fields = is_true(su['save_fields'])
        if not enabled:
            enabled = is_true(su['enabled'])
        if not max_passes:
            max_passes = int(self.parse_value(su['max_passes']))
        if not min_passes:
            min_passes = int(self.parse_value(su['min_passes']))
        if not min_converged_passes:
            min_converged_passes = int(
                self.parse_value(su['min_converged_passes']))
        if not percent_error:
            percent_error = float(self.parse_value(su['percent_error']))
        if not percent_refinement:
            percent_refinement = int(self.parse_value(su['percent_refinement']))
        if not auto_increase_solution_order:
            auto_increase_solution_order = is_true(
                su['auto_increase_solution_order'])
        if not solution_order:
            solution_order = self.parse_value(su['solution_order'])
        if not solver_type:
            solver_type = self.parse_value(su['solver_type'])

        if self.pinfo:
            if self.pinfo.design:
                return self.pinfo.design.create_q3d_setup(
                    freq_ghz=freq_ghz,
                    name=name,
                    save_fields=save_fields,
                    enabled=enabled,
                    max_passes=max_passes,
                    min_passes=min_passes,
                    min_converged_passes=min_converged_passes,
                    percent_error=percent_error,
                    percent_refinement=percent_refinement,
                    auto_increase_solution_order=auto_increase_solution_order,
                    solution_order=solution_order,
                    solver_type=solver_type)

    def edit_q3d_setup(self, setup_args: Dict):
        """User can pass key/values to edit the setup for active q3d setup.  

        Args:
            setup_args (Dict): a Dict with possible keys/values.

        **setup_args** dict contents:
            * freq_ghz (float, optional): Frequency in GHz. Defaults to 5..
            * name (str, optional): Name of solution setup. Defaults to "Setup".
            * max_passes (int, optional): Maximum number of passes. Defaults to 15.
            * min_passes (int, optional): Minimum number of passes. Defaults to 2.
            * percent_error (float, optional): Error tolerance as a percentage. Defaults to 0.5.

            Note, that these 7 arguments are currently NOT implemented:
            Ansys API named EditSetup requires all arguments to be passed, but
            presently have no way to read all of the setup.  
            Also, self.pinfo.setup does not have all the @property variables 
            used for Setup. 
            * save_fields (bool, optional): Whether or not to save fields. Defaults to False.
            * enabled (bool, optional): Whether or not setup is enabled. Defaults to True.
            * min_converged_passes (int, optional): Minimum number of converged passes. Defaults to 2.
            * percent_refinement (int, optional): Refinement as a percentage. Defaults to 30.
            * auto_increase_solution_order (bool, optional): Whether or not to increase solution order automatically. Defaults to True.
            * solution_order (str, optional): Solution order. Defaults to 'High'.
            * solver_type (str, optional): Solver type. Defaults to 'Iterative'.
        """

        if self.pinfo:
            if self.pinfo.project:
                if self.pinfo.design:
                    if self.pinfo.design.solution_type == 'Q3D':
                        if self.pinfo.setup_name != setup_args.name:
                            self.design.logger.warning(
                                f'The name of active setup={self.pinfo.setup_name} does not match'
                                f'the name of of setup_args.name={setup_args.name}. '
                                f'To use this method, activate the desired Setup before editing it. '
                                f'The setup_args was not used to update the active Setup.'
                            )
                            return

                        for key, value in setup_args.items():
                            if key == "name":
                                continue  #Checked for above.
                            if key == "freq_ghz":
                                if not isinstance(value, float):
                                    self.logger.warning(
                                        'The value for min_freq_ghz should be a '
                                        f'float.  The present value is {value}.'
                                    )
                                else:
                                    ### This EditSetup works if we change all of the arguments
                                    # at the same time.  We don't always want to change all of them.
                                    # Need to have a way to read all of the arguments to
                                    # avoid overwriting arguments. Presently, will use
                                    # the variables set in pyEPR with @property.
                                    # args_editsetup = [
                                    #     f"NAME:{setup_args.name}",
                                    #     "AdaptiveFreq:=", f"{value}GHz",
                                    #     "SaveFields:=", False, "Enabled:=",
                                    #     True,
                                    #     [
                                    #         "NAME:Cap", "MaxPass:=", 15,
                                    #         "MinPass:=", 2, "MinConvPass:=", 2,
                                    #         "PerError:=", 0.5, "PerRefine:=",
                                    #         30, "AutoIncreaseSolutionOrder:=",
                                    #         True, "SolutionOrder:=", "High",
                                    #         "Solver Type:=", "Iterative"
                                    #     ]
                                    # ]
                                    # self.pinfo.design._setup_module.EditSetup(
                                    #     setup_args.name, args_editsetup)
                                    self.pinfo.setup.frequency = f"{value}GHz"
                                    continue
                            if key == 'max_passes':
                                if not isinstance(value, int):
                                    self.logger.warning(
                                        'The value for max_passes should be an int. '
                                        f'The present value is {value}.')
                                else:
                                    self.pinfo.setup.max_pass = value
                                    continue

                            if key == 'min_passes':
                                if not isinstance(value, int):
                                    self.logger.warning(
                                        'The value for min_passes should be an int. '
                                        f'The present value is {value}.')
                                else:
                                    self.pinfo.setup.min_pass = value
                                    continue

                            if key == 'percent_error':
                                if not isinstance(value, float):
                                    self.logger.warning(
                                        'The value for percent_error should be a float. '
                                        f'The present value is {value}.')
                                else:
                                    self.pinfo.setup.pct_error = value
                                    continue

                            self.design.logger.warning(
                                f'In setup_args, key={key}, value={value} is not in pinfo.setup, '
                                'the key/value pair from setup_args not added to Setup in Ansys.'
                            )

                    else:
                        self.logger.warning(
                            'The design does not have solution type as "Q3D". The Setup not updated.'
                        )
                else:
                    self.logger.warning(
                        'A design is not in active project. The Setup not updated.'
                    )
            else:
                self.logger.warning(
                    "Project not available, have you opened a project? Setup not updated."
                )
        else:
            self.logger.warning(
                "Have you run connect_ansys()?  "
                "Cannot find a reference to Ansys in QRenderer. Setup not updated. "
            )

    def analyze_setup(self, setup_name: str):
        """Run a specific solution setup in Ansys Q3D.

        Args:
            setup_name (str): Name of setup.
        """
        if self.pinfo:
            setup = self.pinfo.get_setup(setup_name)
            setup.analyze()

    def get_capacitance_matrix(self,
                               variation: str = '',
                               solution_kind: str = 'LastAdaptive',
                               pass_number: int = 3):
        """Obtain capacitance matrix in a dataframe format. Must be executed
        *after* analyze_setup.

        Args:
            variation (str, optional): An empty string returns nominal variation. Otherwise need the list. Defaults to ''
            solution_kind (str, optional): Solution type. Defaults to 'LastAdaptive'.
                Set to 'AdaptivePass' to return the capacitance matrix of a specific pass.
            pass_number (int, optional): Which adaptive pass to acquire the capacitance
                matrix from. Defaults to 3, only in effect with 'AdaptivePass' chosen.
        """
        qo = self.q3d_options['get_capacitance_matrix']

        if not variation:
            variation = self.parse_value(qo['variation'])
        if not solution_kind:
            solution_kind = self.parse_value(qo['solution_kind'])
        if not pass_number:
            pass_number = int(self.parse_value(qo['pass_number']))

        if self.pinfo:
            df_cmat, user_units, _, _ = self.pinfo.setup.get_matrix(
                variation=variation,
                solution_kind=solution_kind,
                pass_number=pass_number)
            return df_cmat

    def lumped_oscillator_vs_passes(self,
                                    Lj_nH: float,
                                    Cj_fF: float,
                                    N: int,
                                    fr: Union[list, float],
                                    fb: Union[list, float],
                                    maxPass: int,
                                    variation: str = '',
                                    g_scale: float = 1) -> dict:
        """Obtain dictionary composed of pass numbers (keys) and their
        respective capacitance matrices (values). All capacitance matrices
        utilize the same values for Lj_nH and onwards in the list of arguments.

        Args:
            Lj_nH (float): Junction inductance (in nH)
            Cj_fF (float): Junction capacitance (in fF)
            N (int): Coupling pads (1 readout, N - 1 bus)
            fr (Union[list, float]):Readout frequencies (in GHz). fr can be a list with the order
                they appear in the capMatrix.
            fb (Union[list, float]): Coupling bus frequencies (in GHz). fb can be a list with the order
                they appear in the capMatrix.
            maxPass (int): Maximum number of passes
            variation (str, optional): An empty string returns nominal variation. Otherwise need the list. Defaults to ''.
            g_scale (float, optional): Scale factor. Defaults to 1..

        Returns:
            dict: A dictionary composed of pass numbers (keys) and their respective capacitance matrices (values)
        """
        IC_Amps = Convert.Ic_from_Lj(Lj_nH, 'nH', 'A')
        CJ = ureg(f'{Cj_fF} fF').to('farad').magnitude
        fr = ureg(f'{fr} GHz').to('GHz').magnitude
        fb = [ureg(f'{freq} GHz').to('GHz').magnitude for freq in fb]
        RES = {}
        for i in range(1, maxPass):
            df_cmat, user_units, _, _ = self.pinfo.setup.get_matrix(
                variation=variation,
                solution_kind='AdaptivePass',
                pass_number=i)
            c_units = ureg(user_units).to('farads').magnitude
            res = extract_transmon_coupled_Noscillator(df_cmat.values * c_units,
                                                       IC_Amps,
                                                       CJ,
                                                       N,
                                                       fb,
                                                       fr,
                                                       g_scale=1,
                                                       print_info = bool(i == maxPass - 1))
            RES[i] = res
        RES = pd.DataFrame(RES).transpose()
        RES['χr MHz'] = abs(RES['chi_in_MHz'].apply(lambda x: x[0]))
        RES['gr MHz'] = abs(RES['gbus'].apply(lambda x: x[0]))
        return RES

    def plot_convergence_main(self, RES: pd.DataFrame):
        """Plot alpha and frequency versus pass number, as well as convergence
        of delta (in %).

        Args:
            RES (pd.DataFrame): Dictionary of capacitance matrices versus pass number, organized as pandas table.
        """
        if self._pinfo:
            eprd = epr.DistributedAnalysis(self._pinfo)
            epr.toolbox.plotting.mpl_dpi(110)
            return _plot_q3d_convergence_main(eprd, RES)

    def plot_convergence_chi(self, RES: pd.DataFrame):
        """Plot convergence of chi and g, both in MHz, as a function of pass
        number.

        Args:
            RES (pd.DataFrame): Dictionary of capacitance matrices versus pass number, organized as pandas table.
        """
        epr.toolbox.plotting.mpl_dpi(110)
        return _plot_q3d_convergence_chi_f(RES)

    def add_q3d_design(self, name: str, connect: bool = True):
        """Add a q3d design with the given name to the project.

        Args:
            name (str): Name of the new q3d design
            connect (bool, optional): Should we connect this session to this design? Defaults to True.
        """
        if self.pinfo:
            try:
                adesign = self.pinfo.project.new_q3d_design(name)
            except AttributeError:
                self.logger.error(
                    'Please install a more recent version of pyEPR (>=0.8.4.4)')
            if connect:
                self.connect_ansys_design(adesign.name)
            return adesign
        else:
            self.logger.info("Are you mad?? You have to connect to ansys and a project " \
                            "first before creating a new design . Use self.connect_ansys()")

    def activate_q3d_design(self, name: str = "MetalQ3ds"):
        """Add a q3d design with the given name to the project.  If the design
        exists, that will be added WITHOUT altering the suffix of the design
        name.

        Args:
            name (str): Name of the new q3d design
        """

        if self.pinfo:
            if self.pinfo.project:
                try:
                    names_in_design = self.pinfo.project.get_design_names()
                except AttributeError:
                    self.logger.error(
                        'Please install a more recent version of pyEPR (>=0.8.4.5)'
                    )

                if name in names_in_design:
                    self.pinfo.connect_design(name)
                    oDesktop = self.pinfo.design.parent.parent._desktop  # self.pinfo.design does not work
                    oProject = oDesktop.SetActiveProject(
                        self.pinfo.project_name)
                    oDesign = oProject.SetActiveDesign(name)
                else:
                    self.logger.warning(
                        f'The name={name} was not in active project.  '
                        'A new design will be inserted to the project.  '
                        f'Names in active project are: \n{names_in_design}.  ')
                    adesign = self.add_q3d_design(name=name, connect=True)

            else:
                self.logger.warning(
                    "Project not available, have you opened a project?")
        else:
            self.logger.warning(
                "Have you run connect_ansys()?  Cannot find a reference to Ansys in QRenderer."
            )<|MERGE_RESOLUTION|>--- conflicted
+++ resolved
@@ -164,18 +164,9 @@
         self.assign_thin_conductor()
         self.assign_nets()
 
-<<<<<<< HEAD
     def render_tables(self):
         """
         Render components in design grouped by table type (path or poly, but not junction).
-=======
-    def render_tables(self, selection: Union[list, None] = None):
-        """Render components in design grouped by table type (path or poly, but
-        not junction).
-
-        Args:
-            selection (Union[list, None], optional): List of components to render. Defaults to None.
->>>>>>> 99f73476
         """
         for table_type in self.design.qgeometry.get_element_types():
             if table_type != 'junction':
