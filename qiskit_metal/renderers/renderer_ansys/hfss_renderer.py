# -*- coding: utf-8 -*-

# This code is part of Qiskit.
#
# (C) Copyright IBM 2020.
#
# This code is licensed under the Apache License, Version 2.0. You may
# obtain a copy of this license in the LICENSE.txt file in the root directory
# of this source tree or at http://www.apache.org/licenses/LICENSE-2.0.
#
# Any modifications or derivative works of this code must retain this
# copyright notice, and modified files need to carry a notice indicating
# that they have been altered from the originals.

from collections import defaultdict
from pathlib import Path
from typing import Union, Tuple

import logging
import matplotlib as mpl
import matplotlib.pyplot as plt
import numpy as np
import pandas as pd
import pyEPR as epr
from pyEPR.ansys import set_property, parse_units
from pyEPR.reports import (plot_convergence_f_vspass, plot_convergence_max_df,
                           plot_convergence_maxdf_vs_sol,
                           plot_convergence_solved_elem)
from qiskit_metal import Dict
from qiskit_metal.draw.utility import to_vec3D
from qiskit_metal.renderers.renderer_ansys.ansys_renderer import (
    QAnsysRenderer, get_clean_name)


class QHFSSRenderer(QAnsysRenderer):
    """
    Subclass of QAnsysRenderer for running HFSS simulations.
    """

    name = 'hfss'
    """name"""

<<<<<<< HEAD
    hfss_options = Dict(drivenmodal_setup=Dict(freq_ghz='5',
                                               name="Setup",
                                               max_delta_s='0.1',
                                               max_passes='10',
                                               min_passes='1',
                                               min_converged='1',
                                               pct_refinement='30',
                                               basis_order='1'),
                        eigenmode_setup=Dict(name="Setup",
                                             min_freq_ghz='1',
                                             n_modes='1',
                                             max_delta_f='0.5',
                                             max_passes='10',
                                             min_passes='1',
                                             min_converged='1',
                                             pct_refinement='30',
                                             basis_order='-1'))
=======
    hfss_options = Dict(
        port_inductor_gap=
        '10um'  # spacing between port and inductor if junction is drawn both ways
    )
>>>>>>> 27c9e84d

    def __init__(self,
                 design: 'QDesign',
                 initiate=True,
                 render_template: Dict = None,
                 render_options: Dict = None):
        """
        Create a QRenderer for HFSS simulations, subclassed from QAnsysRenderer.

        Args:
            design (QDesign): Use QGeometry within QDesign to obtain elements for Ansys.
            initiate (bool, optional): True to initiate the renderer. Defaults to True.
            render_template (Dict, optional): Typically used by GUI for template options for GDS. Defaults to None.
            render_options (Dict, optional):  Used to override all options. Defaults to None.
        """
        super().__init__(design=design,
                         initiate=initiate,
                         render_template=render_template,
                         render_options=render_options)

        self.chip_subtract_dict = defaultdict(set)
        self.assign_perfE = []
        self.assign_mesh = []
        self.jj_lumped_ports = {}
        self.jj_to_ignore = set()

        self.current_sweep = None

        QHFSSRenderer.load()

    def render_design(self,
                      selection: Union[list, None] = None,
                      open_pins: Union[list, None] = None,
                      port_list: Union[list, None] = None,
                      jj_to_port: Union[list, None] = None,
                      ignored_jjs: Union[list, None] = None,
                      box_plus_buffer: bool = True):
        """
        Initiate rendering of components in design contained in selection, assuming they're valid.
        Components are rendered before the chips they reside on, and subtraction of negative shapes
        is performed at the very end. Add the metallize() method here to turn objects in self.assign_perfE
        (see init in QAnsysRenderer class) into perfect electrical conductors. Create lumped ports as needed.

        Among the components selected for export, there may or may not be unused (unconnected) pins.
        The second parameter, open_pins, contains tuples of the form (component_name, pin_name) that
        specify exactly which pins should be open rather than shorted during the simulation. Both the
        component and pin name must be specified because the latter could be shared by multiple
        components. All pins in this list are rendered with an additional endcap in the form of a
        rectangular cutout, to be subtracted from its respective plane.

        In driven modal solutions, the Ansys design must include one or more ports. This is done by adding
        all port designations and their respective impedances in Ohms as (qcomp, pin, impedance) to
        port_list. Note that an open endcap must separate the two sides of each pin before inserting a lumped
        port in between, so behind the scenes all pins in port_list are also added to open_pins. Practically,
        however, port_list and open_pins are inputted as mutually exclusive lists.

        Also in driven modal solutions, one may want to render junctions as lumped ports and/or inductors, or
        omit them altogether. To do so, tuples of the form (component_name, element_name, impedance, draw_ind)
        are added to the list jj_to_port. For example, ('Q1', 'rect_jj', 70, True) indicates that rect_jj of
        component Q1 is to be rendered as both a lumped port with an impedance of 70 Ohms as well as an inductor
        whose properties are given in default_options. Replacing the last entry of this 4-element tuple with False
        would indicate that only the port is to be drawn, not the inductor. Alternatively for driven modal
        solutions, one may want to disregard select junctions in the Metal design altogether to simulate the
        capacitive effect while keeping the qubit in an "off" state. Such junctions are specified in the form
        (component_name, element_name) in the list ignored_jjs.

        Args:
            selection (Union[list, None], optional): List of components to render. Defaults to None.
            open_pins (Union[list, None], optional): List of tuples of pins that are open. Defaults to None.
            port_list (Union[list, None], optional): List of tuples of pins to be rendered as ports. Defaults to None.
            jj_to_port (Union[list, None], optional): List of tuples of jj's to be rendered as ports. Defaults to None.
            ignored_jjs (Union[list, None], optional): List of tuples of jj's that shouldn't be rendered. Defaults to None.
            box_plus_buffer (bool): Either calculate a bounding box based on the location of rendered geometries
                                     or use chip size from design class.
        """
        self.chip_subtract_dict = defaultdict(set)
        self.assign_perfE = []
        self.assign_mesh = []
        self.jj_lumped_ports = {}
        self.jj_to_ignore = set()

        if jj_to_port:
            self.jj_lumped_ports = {
                (qcomp, elt): [impedance, draw_ind]
                for qcomp, elt, impedance, draw_ind in jj_to_port
            }

        if ignored_jjs:
            self.jj_to_ignore = {(qcomp, qelt) for qcomp, qelt in ignored_jjs}

        self.render_tables(selection)
        if port_list:
            self.add_endcaps(open_pins +
                             [(qcomp, pin) for qcomp, pin, _ in port_list])
        else:
            self.add_endcaps(open_pins)

        self.render_chips(box_plus_buffer=box_plus_buffer)
        self.subtract_from_ground()
        self.add_mesh()
        self.metallize()
        if port_list:
            self.create_ports(port_list)

    def create_ports(self, port_list: list):
        """
        Add ports and their respective impedances in Ohms to designated pins in port_list.
        Port_list is formatted as [(qcomp_0, pin_0, impedance_0), (qcomp_1, pin_1, impedance_1), ...].

        Args:
            port_list (list): List of tuples of pins to be rendered as ports.
        """
        for qcomp, pin, impedance in port_list:
            port_name = f'Port_{qcomp}_{pin}'
            pdict = self.design.components[qcomp].pins[pin]
            midpt, gap_size, norm_vec, width = pdict['middle'], pdict['gap'], \
                                               pdict['normal'], pdict['width']
            width = parse_units(width)
            endpoints = parse_units([midpt, midpt + gap_size * norm_vec])
            endpoints_3d = to_vec3D(endpoints, 0)  # Set z height to 0
            x0, y0 = endpoints_3d[0][:2]
            x1, y1 = endpoints_3d[1][:2]
            if abs(y1 - y0) > abs(x1 - x0):
                # Junction runs vertically up/down
                x_min, x_max = x0 - width / 2, x0 + width / 2
                y_min, y_max = min(y0, y1), max(y0, y1)
            else:
                # Junction runs horizontally left/right
                x_min, x_max = min(x0, x1), max(x0, x1)
                y_min, y_max = y0 - width / 2, y0 + width / 2

            # Draw rectangle
            self.logger.debug(f'Drawing a rectangle: {port_name}')
            poly_ansys = self.modeler.draw_rect_corner([x_min, y_min, 0],
                                                       x_max - x_min,
                                                       y_max - y_min, 0,
                                                       **dict(transparency=0.0))
            axis = 'x' if abs(x1 - x0) > abs(y1 - y0) else 'y'
            poly_ansys.make_lumped_port(axis,
                                        z0=str(impedance) + 'ohm',
                                        name=f'LumpPort_{qcomp}_{pin}')
            self.modeler.rename_obj(poly_ansys, port_name)

            # Draw line
            lump_line = self.modeler.draw_polyline(
                [endpoints_3d[0], endpoints_3d[1]],
                closed=False,
                **dict(color=(128, 0, 128)))
            lump_line = lump_line.rename(f'voltage_line_{port_name}')
            lump_line.show_direction = True

    def render_element_junction(self, qgeom: pd.Series):
        """
        Render a Josephson junction depending on the solution type.
        If in HFSS eigenmode, junctions are rendered as inductors consisting of
        1. A rectangle of length pad_gap and width inductor_width. Defines lumped element
           RLC boundary condition.
        2. A line that is later used to calculate the voltage in post-processing analysis.
        If in HFSS driven modal, junctions can be inductors, lumped ports, both inductors
        and lumped ports, or omitted altogether. Ports are characterized by an impedance 
        value given in the list jj_to_port when render_design() is called.

        Args:
            qgeom (pd.Series): GeoSeries of element properties.
        """
        qcomp = self.design._components[qgeom['component']].name
        qc_elt = get_clean_name(qgeom['name'])

        if (qcomp, qc_elt) not in self.jj_to_ignore:
            qc_shapely = qgeom.geometry
            qc_chip_z = parse_units(self.design.get_chip_z(qgeom.chip))
            qc_width = parse_units(qgeom.width)

            endpoints = parse_units(list(qc_shapely.coords))
            endpoints_3d = to_vec3D(endpoints, qc_chip_z)
            x0, y0, z0 = endpoints_3d[0]
            x1, y1, z0 = endpoints_3d[1]
            if abs(y1 - y0) > abs(x1 - x0):
                # Junction runs vertically up/down
                axis = 'y'
                x_min, x_max = x0 - qc_width / 2, x0 + qc_width / 2
                y_min, y_max = min(y0, y1), max(y0, y1)
            else:
                # Junction runs horizontally left/right
                axis = 'x'
                x_min, x_max = min(x0, x1), max(x0, x1)
                y_min, y_max = y0 - qc_width / 2, y0 + qc_width / 2

            if (qcomp, qc_elt) in self.jj_lumped_ports:
                if self.jj_lumped_ports[(qcomp, qc_elt)][1]:
                    # Draw both port and inductor side by side with small gap in between
                    gap = parse_units(self.hfss_options['port_inductor_gap'])
                    x_mid, y_mid = (x_min + x_max) / 2, (y_min + y_max) / 2
                    if axis == 'x':
                        y_mid_hi = y_mid + gap / 2
                        y_mid_lo = y_mid - gap / 2
                        self.render_junction_port(qgeom, x_min, x_max, y_mid_hi,
                                                  y_max, qc_chip_z, axis)
                        self.render_junction_inductor(qgeom, x_min, x_max,
                                                      y_min, y_mid_lo,
                                                      qc_chip_z, axis)
                    elif axis == 'y':
                        x_mid_lo = x_mid - gap / 2
                        x_mid_hi = x_mid + gap / 2
                        self.render_junction_port(qgeom, x_mid_hi, x_max, y_min,
                                                  y_max, qc_chip_z, axis)
                        self.render_junction_inductor(qgeom, x_min, x_mid_lo,
                                                      y_min, y_max, qc_chip_z,
                                                      axis)
                else:
                    # Only draw port
                    self.render_junction_port(qgeom, x_min, x_max, y_min, y_max,
                                              qc_chip_z, axis)
            else:
                # Only draw inductor
                self.render_junction_inductor(qgeom, x_min, x_max, y_min, y_max,
                                              qc_chip_z, axis)

    def render_junction_port(self, qgeom: pd.Series, xmin: float, xmax: float,
                             ymin: float, ymax: float, z: float, axis: str):
        """
        Render a junction as a port with a bounding box given by
        xmin/xmax and ymin/ymax, a height z, and a horizontal or
        vertical axis.

        Args:
            qgeom (pd.Series): GeoSeries of element properties.
            xmin (float): Smallest x coordinate
            xmax (float): Largest x coordinate
            ymin (float): Smallest y coordinate
            ymax (float): Largest y coordinate
            z (float): z coordinate
            axis (str): Orientation, either 'x' or 'y'
        """
        ansys_options = dict(transparency=0.0)
        qcomp = self.design._components[qgeom['component']].name
        qc_elt = get_clean_name(qgeom['name'])
        port_name = f'Port_{qcomp}_{qc_elt}'
        impedance = self.jj_lumped_ports[(qcomp, qc_elt)][0]
        # Draw rectangle for lumped port.
        self.logger.debug(f'Drawing a rectangle: {port_name}')
        poly_ansys = self.modeler.draw_rect_corner([xmin, ymin, z], xmax - xmin,
                                                   ymax - ymin, z,
                                                   **ansys_options)
        poly_ansys.make_lumped_port(axis,
                                    z0=str(impedance) + 'ohm',
                                    name=f'LumpPort_{qcomp}_{qc_elt}')
        self.modeler.rename_obj(poly_ansys, port_name)
        # Draw line for lumped port.
        if axis == 'x':
            ymid = (ymin + ymax) / 2
            start, end = [xmin, ymid, z], [xmax, ymid, z]
        elif axis == 'y':
            xmid = (xmin + xmax) / 2
            start, end = [xmid, ymin, z], [xmid, ymax, z]
        lump_line = self.modeler.draw_polyline([start, end],
                                               closed=False,
                                               **dict(color=(128, 0, 128)))
        lump_line = lump_line.rename(f'voltage_line_{port_name}')
        lump_line.show_direction = True

    def render_junction_inductor(self, qgeom: pd.Series, xmin: float,
                                 xmax: float, ymin: float, ymax: float,
                                 z: float, axis: str):
        """
        Render a junction as an inductor with a bounding box given by
        xmin/xmax and ymin/ymax, a height z, and a horizontal or
        vertical axis.

        Args:
            qgeom (pd.Series): GeoSeries of element properties.
            xmin (float): Smallest x coordinate
            xmax (float): Largest x coordinate
            ymin (float): Smallest y coordinate
            ymax (float): Largest y coordinate
            z (float): z coordinate
            axis (str): Orientation, either 'x' or 'y'
        """
        ansys_options = dict(transparency=0.0)
        qcomp = self.design._components[qgeom['component']].name
        qc_elt = get_clean_name(qgeom['name'])
        qc_name = 'Lj_' + qcomp
        inductor_name = f'{qc_name}{QAnsysRenderer.NAME_DELIM}{qc_elt}'
        # Draw rectangle for inductor.
        self.logger.debug(f'Drawing a rectangle: {inductor_name}')
        poly_ansys = self.modeler.draw_rect_corner([xmin, ymin, z], xmax - xmin,
                                                   ymax - ymin, z,
                                                   **ansys_options)
        poly_ansys.make_rlc_boundary(axis,
                                     l=qgeom['hfss_inductance'],
                                     c=qgeom['hfss_capacitance'],
                                     r=qgeom['hfss_resistance'],
                                     name='Lj_' + inductor_name)
        self.modeler.rename_obj(poly_ansys, 'JJ_rect_' + inductor_name)
        self.assign_mesh.append('JJ_rect_' + inductor_name)
        # Draw line for inductor.
        if axis == 'x':
            ymid = (ymin + ymax) / 2
            start, end = [xmin, ymid, z], [xmax, ymid, z]
        elif axis == 'y':
            xmid = (xmin + xmax) / 2
            start, end = [xmid, ymin, z], [xmid, ymax, z]
        induc_line = self.modeler.draw_polyline([start, end],
                                                closed=False,
                                                **dict(color=(128, 0, 128)))
        induc_line = induc_line.rename('JJ_' + inductor_name + '_')
        induc_line.show_direction = True

    def metallize(self):
        """
        Assign metallic property to all shapes in self.assign_perfE list.
        """
        self.modeler.assign_perfect_E(self.assign_perfE)

    def add_drivenmodal_design(self, name: str, connect: bool = True):
        """
        Add a driven modal design with the given name to the project.

        Args:
            name (str): Name of the new driven modal design
            connect (bool, optional): Should we connect this session to this design? Defaults to True
        """
        if self.pinfo:
            adesign = self.pinfo.project.new_dm_design(name)
            if connect:
                self.connect_ansys_design(adesign.name)
            return adesign
        else:
            self.logger.info("Are you mad?? You have to connect to ansys and a project " \
                            "first before creating a new design . Use self.connect_ansys()")

    def activate_drivenmodal_design(self, name: str = "MetalHFSSDrivenModal"):
        """Add a hfss drivenmodal design with the given name to the project.  If the design exists, that will be added WITHOUT
        altering the suffix of the design name.

        Args:
            name (str): Name of the new q3d design
        """
        if self.pinfo:
            if self.pinfo.project:
                try:
                    names_in_design = self.pinfo.project.get_design_names()
                except AttributeError:
                    self.logger.error(
                        'Please install a more recent version of pyEPR (>=0.8.4.5)'
                    )

                if name in names_in_design:
                    self.pinfo.connect_design(name)
                    oDesktop = self.pinfo.design.parent.parent._desktop  # self.pinfo.design does not work
                    oProject = oDesktop.SetActiveProject(
                        self.pinfo.project_name)
                    oDesign = oProject.SetActiveDesign(name)
                else:
                    self.logger.warning(
                        f'The name={name} was not in active project.  '
                        'A new design will be inserted to the project.  '
                        f'Names in active project are: \n{names_in_design}.  ')
                    adesign = self.add_drivenmodal_design(name=name,
                                                          connect=True)

            else:
                self.logger.warning(
                    "Project not available, have you opened a project?")
        else:
            self.logger.warning(
                "Have you run connect_ansys()?  Cannot find a reference to Ansys in QRenderer."
            )

    def activate_drivenmodal_setup(self, setup_name_activate: str = None):
        """For active design, either get existing setup, make new setup with name, 
        or make new setup with default name.

        Args:
            setup_name_activate (str, optional): If name exists for setup, then have pinfo reference it. 
            If name for setup does not exist, create a new setup with the name.  If name is None, 
            create a new setup with default name.
        """
        if self.pinfo:
            if self.pinfo.project:
                if self.pinfo.design:
                    # look for setup name, if not there, then add a new one
                    if setup_name_activate:
                        all_setup_names = self.pinfo.design.get_setup_names()
                        self.pinfo.setup_name = setup_name_activate
                        if setup_name_activate in all_setup_names:
                            # When name is given and in design. So have pinfo reference existing setup.
                            self.pinfo.setup = self.pinfo.get_setup(
                                self.pinfo.setup_name)
                        else:
                            # When name is given, but not in design. So make a new setup with given name.
                            self.pinfo.setup = self.add_drivenmodal_setup(
                                name=self.pinfo.setup_name)
                    else:
                        # When name is not given, so use default name for setup.
                        # default name is "Setup"
                        self.pinfo.setup = self.add_drivenmodal_setup()
                        self.pinfo.setup_name = self.pinfo.setup.name

                else:
                    self.logger.warning(
                        " The design within a project is not available, have you opened a design?"
                    )
            else:
                self.logger.warning(
                    "Project not available, have you opened a project?")
        else:
            self.logger.warning(
                "Have you run connect_ansys()?  Cannot find a reference to Ansys in QRenderer."
            )

    def add_drivenmodal_setup(self,
<<<<<<< HEAD
                              freq_ghz: int = None,
                              name: str = None,
                              max_delta_s: float = None,
                              max_passes: int = None,
                              min_passes: int = None,
                              min_converged: int = None,
                              pct_refinement: int = None,
                              basis_order: int = None):
        """
        Create a solution setup in Ansys HFSS Driven Modal.   If user does not provide arguments, 
        they will be obtained from hfss_options dict.  

=======
                              freq_ghz=5,
                              name="Setup",
                              max_delta_s=0.1,
                              max_passes=10,
                              min_passes=1,
                              min_converged=1,
                              pct_refinement=30,
                              basis_order=-1):
        # TODO: Move arguments to default options.
        """
        Create a solution setup in Ansys HFSS Driven Modal.
>>>>>>> 27c9e84d

        Args:
            freq_ghz (int, optional): Frequency in GHz. Defaults to 5.
            name (str, optional): Name of driven modal setup. Defaults to "Setup".
            max_delta_s (float, optional): Absolute value of maximum difference in scattering parameter S. Defaults to 0.1.
            max_passes (int, optional): Maximum number of passes. Defaults to 10.
            min_passes (int, optional): Minimum number of passes. Defaults to 1.
            min_converged (int, optional): Minimum number of converged passes. Defaults to 1.
            pct_refinement (int, optional): Percent refinement. Defaults to 30.
            basis_order (int, optional): Basis order. Defaults to 1.
        """
        dsu = self.hfss_options.drivenmodal_setup

        if not freq_ghz:
            freq_ghz = int(self.parse_value(dsu['freq_ghz']))
        if not name:
            name = self.parse_value(dsu['name'])
        if not max_delta_s:
            max_delta_s = float(self.parse_value(dsu['max_delta_s']))
        if not max_passes:
            max_passes = int(self.parse_value(dsu['max_passes']))
        if not min_passes:
            min_passes = int(self.parse_value(dsu['min_passes']))
        if not min_converged:
            min_converged = int(self.parse_value(dsu['min_converged']))
        if not pct_refinement:
            pct_refinement = int(self.parse_value(dsu['pct_refinement']))
        if not basis_order:
            basis_order = int(self.parse_value(dsu['basis_order']))

        if self.pinfo:
            if self.pinfo.design:
                return self.pinfo.design.create_dm_setup(
                    freq_ghz=freq_ghz,
                    name=name,
                    max_delta_s=max_delta_s,
                    max_passes=max_passes,
                    min_passes=min_passes,
                    min_converged=min_converged,
                    pct_refinement=pct_refinement,
                    basis_order=basis_order)

    def add_eigenmode_design(self, name: str, connect: bool = True):
        """
        Add an eigenmode design with the given name to the project.

        Args:
            name (str): Name of the new eigenmode design
            connect (bool, optional): Should we connect this session to this design? Defaults to True

        Returns(pyEPR.ansys.HfssDesign): A eigenmode  within Ansys.

        """
        if self.pinfo:
            adesign = self.pinfo.project.new_em_design(name)
            if connect:
                self.connect_ansys_design(adesign.name)
            return adesign
        else:
            self.logger.info("Are you mad?? You have to connect to ansys and a project " \
                            "first before creating a new design . Use self.connect_ansys()")

    def activate_eigenmode_design(self, name: str = "MetalHFSSEigenmode"):
        """Add a hfss eigenmode design with the given name to the project.  If the design exists, that will be added WITHOUT
        altering the suffix of the design name.

        Args:
            name (str): Name of the new q3d design
        """
        if self.pinfo:
            if self.pinfo.project:
                try:
                    names_in_design = self.pinfo.project.get_design_names()
                except AttributeError:
                    self.logger.error(
                        'Please install a more recent version of pyEPR (>=0.8.4.5)'
                    )

                if name in names_in_design:
                    self.pinfo.connect_design(name)
                    oDesktop = self.pinfo.design.parent.parent._desktop  # self.pinfo.design does not work
                    oProject = oDesktop.SetActiveProject(
                        self.pinfo.project_name)
                    oDesign = oProject.SetActiveDesign(name)
                else:
                    self.logger.warning(
                        f'The name={name} was not in active project.  '
                        'A new design will be inserted to the project.  '
                        f'Names in active project are: \n{names_in_design}.  ')
                    adesign = self.add_eigenmode_design(name=name, connect=True)

            else:
                self.logger.warning(
                    "Project not available, have you opened a project?")
        else:
            self.logger.warning(
                "Have you run connect_ansys()?  Cannot find a reference to Ansys in QRenderer."
            )

    def activate_eigenmode_setup(self, setup_name_activate: str = None):
        """For active design, either get existing setup, make new setup with name, 
        or make new setup with default name.

        Args:
            setup_name_activate (str, optional): If name exists for setup, then have pinfo reference it. 
            If name for setup does not exist, create a new setup with the name.  If name is None, 
            create a new setup with default name.
        """
        if self.pinfo:
            if self.pinfo.project:
                if self.pinfo.design:
                    # look for setup name, if not there, then add a new one
                    if setup_name_activate:
                        all_setup_names = self.pinfo.design.get_setup_names()
                        self.pinfo.setup_name = setup_name_activate
                        if setup_name_activate in all_setup_names:
                            # When name is given and in design. So have pinfo reference existing setup.
                            self.pinfo.setup = self.pinfo.get_setup(
                                self.pinfo.setup_name)
                        else:
                            # When name is given, but not in design. So make a new setup with given name.
                            self.pinfo.setup = self.add_eigenmode_setup(
                                name=self.pinfo.setup_name)
                    else:
                        # When name is not given, so use default name for setup.
                        # default name is "Setup"
                        self.pinfo.setup = self.add_eigenmode_setup()
                        self.pinfo.setup_name = self.pinfo.setup.name

                else:
                    self.logger.warning(
                        " The design within a project is not available, have you opened a design?"
                    )
            else:
                self.logger.warning(
                    "Project not available, have you opened a project?")
        else:
            self.logger.warning(
                "Have you run connect_ansys()?  Cannot find a reference to Ansys in QRenderer."
            )

    def add_eigenmode_setup(self,
                            name: str = None,
                            min_freq_ghz: int = None,
                            n_modes: int = None,
                            max_delta_f: float = None,
                            max_passes: int = None,
                            min_passes: int = None,
                            min_converged: int = None,
                            pct_refinement: int = None,
                            basis_order: int = None):
        """
        Create a solution setup in Ansys HFSS Eigenmode.  If user does not provide arguments, 
        they will be obtained from hfss_options dict.  

        Args:
            name (str, optional): Name of eigenmode setup. Defaults to "Setup".
            min_freq_ghz (int, optional): Minimum frequency in GHz. Defaults to 1.
            n_modes (int, optional): Number of modes. Defaults to 1.
            max_delta_f (float, optional): Maximum difference in freq between consecutive passes. Defaults to 0.5.
            max_passes (int, optional): Maximum number of passes. Defaults to 10.
            min_passes (int, optional): Minimum number of passes. Defaults to 1.
            min_converged (int, optional): Minimum number of converged passes. Defaults to 1.
            pct_refinement (int, optional): Percent refinement. Defaults to 30.
            basis_order (int, optional): Basis order. Defaults to -1.
        """
        esu = self.hfss_options.eigenmode_setup

        if not name:
            name = self.parse_value(esu['name'])
        if not min_freq_ghz:
            min_freq_ghz = int(self.parse_value(esu['min_freq_ghz']))
        if not n_modes:
            n_modes = int(self.parse_value(esu['n_modes']))
        if not max_delta_f:
            max_delta_f = float(self.parse_value(esu['max_delta_f']))
        if not max_passes:
            max_passes = int(self.parse_value(esu['max_passes']))
        if not min_passes:
            min_passes = int(self.parse_value(esu['min_passes']))
        if not min_converged:
            min_converged = int(self.parse_value(esu['min_converged']))
        if not pct_refinement:
            pct_refinement = int(self.parse_value(esu['pct_refinement']))
        if not basis_order:
            basis_order = int(self.parse_value(esu['basis_order']))

        if self.pinfo:
            if self.pinfo.design:
                return self.pinfo.design.create_em_setup(
                    name=name,
                    min_freq_ghz=min_freq_ghz,
                    n_modes=n_modes,
                    max_delta_f=max_delta_f,
                    max_passes=max_passes,
                    min_passes=min_passes,
                    min_converged=min_converged,
                    pct_refinement=pct_refinement,
                    basis_order=basis_order)

    def set_mode(self, mode: int, setup_name: str):
        """Set the eigenmode in pyEPR for a design with solution_type set to Eigenmode.

        Args:
            mode (int): Identify a mode from 1 to n_modes.
            setup_name (str): Select a setup from the active design. 
        """
        if self.pinfo:
            if self.pinfo.project:
                if self.pinfo.design:
                    oDesktop = self.pinfo.design.parent.parent._desktop  # self.pinfo.design does not work
                    oProject = oDesktop.SetActiveProject(
                        self.pinfo.project_name)
                    oDesign = oProject.GetActiveDesign()
                    if oDesign.GetSolutionType() == 'Eigenmode':
                        # The set_mode() method is in HfssEMDesignSolutions class in pyEPR.
                        # The class HfssEMDesignSolutions is instantiated by get_setup() and create_em_setup().
                        setup = self.pinfo.get_setup(setup_name)
                        if 0 < int(mode) <= int(setup.n_modes):
                            setup_solutions = setup.get_solutions()
                            if setup_solutions:
                                setup_solutions.set_mode(mode)
                            else:
                                self.logger.warning(
                                    'Not able to get setup_solutions, the mode was not set.'
                                )
                        else:
                            self.logger.warning(
                                f'The requested mode={mode} is not a valid (1 to {setup.n_modes}) selection. '
                                'The mode was not set.')
                    else:
                        self.logger.warning(
                            'The design does not have solution type as "Eigenmode". The mode was not set.'
                        )
                else:
                    self.logger.warning(
                        'A design is not in active project. The mode was not set.'
                    )
            else:
                self.logger.warning(
                    "Project not available, have you opened a project? The mode was not set."
                )
        else:
            self.logger.warning(
                "Have you run connect_ansys()?  "
                "Cannot find a reference to Ansys in QRenderer.  The mode was not set."
            )

    def analyze_setup(self, setup_name: str):
        """
        Run a specific solution setup in Ansys HFSS.

        Args:
            setup_name (str): Name of setup.
        """
        if self.pinfo:
            setup = self.pinfo.get_setup(setup_name)
            setup.analyze()

    def add_sweep(self,
                  setup_name="Setup",
                  start_ghz=2.0,
                  stop_ghz=8.0,
                  count=101,
                  step_ghz=None,
                  name="Sweep",
                  type="Fast",
                  save_fields=False):
        """
        Add a frequency sweep to a driven modal setup.

        Args:
            setup_name (str, optional): Name of driven modal simulation setup. Defaults to "Setup".
            start_ghz (float, optional): Starting frequency of sweep in GHz. Defaults to 2.0.
            stop_ghz (float, optional): Ending frequency of sweep in GHz. Defaults to 8.0.
            count (int, optional): Total number of frequencies. Defaults to 101.
            step_ghz ([type], optional): Difference between adjacent frequencies. Defaults to None.
            name (str, optional): Name of sweep. Defaults to "Sweep".
            type (str, optional): Type of sweep. Defaults to "Fast".
            save_fields (bool, optional): Whether or not to save fields. Defaults to False.
        """
        if self.pinfo:
            setup = self.pinfo.get_setup(setup_name)
            return setup.insert_sweep(start_ghz=start_ghz,
                                      stop_ghz=stop_ghz,
                                      count=count,
                                      step_ghz=step_ghz,
                                      name=name,
                                      type=type,
                                      save_fields=save_fields)

    def analyze_sweep(self, sweep_name: str, setup_name: str):
        """
        Analyze a single sweep within the setup.

        Args:
            sweep_name (str): Name of sweep to analyze.
            setup_name (str): Name of setup to analyze.
        """
        if self.pinfo:
            setup = self.pinfo.get_setup(setup_name)
            sweep = setup.get_sweep(sweep_name)
            sweep.analyze_sweep()
            self.current_sweep = sweep

    def get_params(self, param_name: Union[list, None] = None):
        """
        Get one or more parameters (S, Y, or Z) as a function of frequency.

        Args:
            param_name (Union[list, None], optional): Parameters to obtain. Defaults to None.
        """
        if self.current_sweep:
            freqs, Pcurves = self.current_sweep.get_network_data(param_name)
            Pparams = pd.DataFrame(Pcurves,
                                   columns=freqs / 1e9,
                                   index=param_name).transpose()
        return freqs, Pcurves, Pparams

    def plot_params(self, param_name: Union[list, None] = None):
        """
        Plot one or more parameters (S, Y, or Z) as a function of frequency.

        Args:
            param_name (Union[list, None], optional): Parameters to plot. Defaults to None.
        """
        freqs, Pcurves, Pparams = self.get_params(param_name)
        if Pparams is not None:
            fig, axs = plt.subplots(1, 2, figsize=(10, 6))
            Pparams.apply(lambda x: 20 * np.log10(np.abs(x))).plot(ax=axs[0])
            Pparams.apply(lambda x: np.angle(x)).plot(ax=axs[1])
            for ax in axs:
                ax.autoscale()
        return Pparams, fig

    def distributed_analysis(self):
        """Returns class containing info on Hamiltonian parameters from HFSS simulation.

        Returns:
            DistributedAnalysis: A  class from pyEPR which does DISTRIBUTED ANALYSIS of layout 
            and microwave results.  It is the main computation class & interface with HFSS.  
            This class defines a DistributedAnalysis object which calculates
            and saves Hamiltonian parameters from an HFSS simulation.  
            It allows one to calculate dissipation.
        """
        if self.pinfo:
            return epr.DistributedAnalysis(self.pinfo)

    def get_convergences(self, variation: str = None):
        """Get convergence for convergence_t and convergence_f. 

        Args:
            variation (str, optional):  Information from pyEPR; variation should be in the form
            variation = "scale_factor='1.2001'". Defaults to None.

        Returns:
            tuple[pandas.core.frame.DataFrame, pandas.core.frame.DataFrame]: 
            1st DataFrame: convergence_t
            2nd DataFrame: convergence_f
        """
        if self.pinfo:
            design = self.pinfo.design
            setup = self.pinfo.setup
            convergence_t, _ = setup.get_convergence(variation)
            convergence_f = hfss_report_f_convergence(
                design, setup, self.logger, [])  # TODO; Fix variation []
            return convergence_t, convergence_f

    def plot_convergences(self,
                          variation: str = None,
                          fig: mpl.figure.Figure = None):
        """Plot the convergences in Ansys window.

        Args:
            variation (str, optional): Information from pyEPR; variation should be in the form
            variation = "scale_factor='1.2001'". Defaults to None.
            fig (matplotlib.figure.Figure, optional): A mpl figure. Defaults to None.
        """
        if self.pinfo:
            convergence_t, convergence_f = self.get_convergences(variation)
            hfss_plot_convergences_report(convergence_t,
                                          convergence_f,
                                          fig=fig,
                                          _display=True)


def hfss_plot_convergences_report(convergence_t: pd.core.frame.DataFrame,
                                  convergence_f: pd.core.frame.DataFrame,
                                  fig: mpl.figure.Figure = None,
                                  _display=True):
    """Plot convergence frequency vs. pass number if fig is None.
    Plot delta frequency and solved elements vs. pass number.
    Plot delta frequency vs. solved elements.

    Args:
        convergence_t (pandas.core.frame.DataFrame): convergence vs pass number of the eigenemode freqs.
        convergence_f (pandas.core.frame.DataFrame): convergence vs pass number of the eigenemode freqs.
        fig (matplotlib.figure.Figure, optional): A mpl figure. Defaults to None.
        _display (bool, optional): Display the plot? Defaults to True.
    """

    if fig is None:
        fig = plt.figure(figsize=(11, 3.))

        # Grid spec and axes;    height_ratios=[4, 1], wspace=0.5
        gs = mpl.gridspec.GridSpec(1, 3, width_ratios=[1.2, 1.5, 1])
        axs = [fig.add_subplot(gs[i]) for i in range(3)]

        ax0t = axs[1].twinx()
        plot_convergence_f_vspass(axs[0], convergence_f)
        plot_convergence_max_df(axs[1], convergence_t.iloc[:, 1])
        plot_convergence_solved_elem(ax0t, convergence_t.iloc[:, 0])
        plot_convergence_maxdf_vs_sol(axs[2], convergence_t.iloc[:, 1],
                                      convergence_t.iloc[:, 0])

        fig.tight_layout(w_pad=0.1)  # pad=0.0, w_pad=0.1, h_pad=1.0)

        # if _display:
        #     from IPython.display import display
        #     display(fig)


def hfss_report_f_convergence(oDesign: epr.ansys.HfssDesign,
                              setup: epr.ansys.HfssEMSetup,
                              logger: logging.Logger,
                              variation: str = None,
                              save_csv: bool = True):
    """Create a report inside HFSS to plot the converge of frequency and style it.
    Saves report to csv file.
    .. code-block:: text

            re(Mode(1)) [g]	re(Mode(2)) [g]	re(Mode(3)) [g]
        Pass []
        1	4.643101	4.944204	5.586289
        2	5.114490	5.505828	6.242423
        3	5.278594	5.604426	6.296777

    Args:
        oDesign (pyEPR.ansys.HfssDesign): Active design within Ansys.
        setup (pyEPR.ansys.HfssEMSetup): The setup of active project and design within Ansys.
        logger (logging.Logger): To give feedback to user.
        variation ('str', optional): Information from pyEPR; variation should be in the form
            variation = "scale_factor='1.2001'". Defaults to None.
        save_csv (bool, optional): Save to file? Defaults to True.

    Returns:
        pd.core.frame.DataFrame: Returns a convergence vs pass number of the eigenemode frequencies.
    """

    if not oDesign.solution_type == 'Eigenmode':
        return None

    report = oDesign._reporter  # reporter OModule for Ansys

    # Create report
    n_modes = int(setup.n_modes)
    ycomp = [f"re(Mode({i}))" for i in range(1, 1 + n_modes)]

    params = ["Pass:=", ["All"]] + variation
    report_name = "Freq. vs. pass"
    if report_name in report.GetAllReportNames():
        report.DeleteReports([report_name])

    solutions = setup.get_solutions()
    solutions.create_report(report_name,
                            "Pass",
                            ycomp,
                            params,
                            pass_name='AdaptivePass')

    # Properties of lines
    curves = [
        f"{report_name}:re(Mode({i})):Curve1" for i in range(1, 1 + n_modes)
    ]
    set_property(report, 'Attributes', curves, 'Line Width', 3)
    set_property(report, 'Scaling', f"{report_name}:AxisY1", 'Auto Units',
                 False)
    set_property(report, 'Scaling', f"{report_name}:AxisY1", 'Units', 'g')
    set_property(report, 'Legend', f"{report_name}:Legend",
                 'Show Solution Name', False)

    if save_csv:  # Save
        try:
            path = Path().absolute(
            ) / 'hfss_eig_f_convergence.csv'  # TODO: Determine better path
            report.ExportToFile(report_name, path)
            logger.info(f'Saved convergences to {path}')
            return pd.read_csv(path, index_col=0)
        except Exception as e:
            logger.error(f"Error could not save and export hfss plot to {path}.\
                           Is the plot made in HFSS with the correct name.\
                           Check the HFSS error window. \t Error =  {e}")

    return None<|MERGE_RESOLUTION|>--- conflicted
+++ resolved
@@ -40,30 +40,27 @@
     name = 'hfss'
     """name"""
 
-<<<<<<< HEAD
-    hfss_options = Dict(drivenmodal_setup=Dict(freq_ghz='5',
-                                               name="Setup",
-                                               max_delta_s='0.1',
-                                               max_passes='10',
-                                               min_passes='1',
-                                               min_converged='1',
-                                               pct_refinement='30',
-                                               basis_order='1'),
-                        eigenmode_setup=Dict(name="Setup",
-                                             min_freq_ghz='1',
-                                             n_modes='1',
-                                             max_delta_f='0.5',
-                                             max_passes='10',
-                                             min_passes='1',
-                                             min_converged='1',
-                                             pct_refinement='30',
-                                             basis_order='-1'))
-=======
     hfss_options = Dict(
+        drivenmodal_setup=Dict(freq_ghz='5',
+                               name="Setup",
+                               max_delta_s='0.1',
+                               max_passes='10',
+                               min_passes='1',
+                               min_converged='1',
+                               pct_refinement='30',
+                               basis_order='1'),
+        eigenmode_setup=Dict(name="Setup",
+                             min_freq_ghz='1',
+                             n_modes='1',
+                             max_delta_f='0.5',
+                             max_passes='10',
+                             min_passes='1',
+                             min_converged='1',
+                             pct_refinement='30',
+                             basis_order='-1'),
         port_inductor_gap=
         '10um'  # spacing between port and inductor if junction is drawn both ways
     )
->>>>>>> 27c9e84d
 
     def __init__(self,
                  design: 'QDesign',
@@ -476,7 +473,6 @@
             )
 
     def add_drivenmodal_setup(self,
-<<<<<<< HEAD
                               freq_ghz: int = None,
                               name: str = None,
                               max_delta_s: float = None,
@@ -488,21 +484,7 @@
         """
         Create a solution setup in Ansys HFSS Driven Modal.   If user does not provide arguments, 
         they will be obtained from hfss_options dict.  
-
-=======
-                              freq_ghz=5,
-                              name="Setup",
-                              max_delta_s=0.1,
-                              max_passes=10,
-                              min_passes=1,
-                              min_converged=1,
-                              pct_refinement=30,
-                              basis_order=-1):
-        # TODO: Move arguments to default options.
-        """
-        Create a solution setup in Ansys HFSS Driven Modal.
->>>>>>> 27c9e84d
-
+        
         Args:
             freq_ghz (int, optional): Frequency in GHz. Defaults to 5.
             name (str, optional): Name of driven modal setup. Defaults to "Setup".
