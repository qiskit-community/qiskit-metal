# -*- coding: utf-8 -*-

# This code is part of Qiskit.
#
# (C) Copyright IBM 2017, 2021.
#
# This code is licensed under the Apache License, Version 2.0. You may
# obtain a copy of this license in the LICENSE.txt file in the root directory
# of this source tree or at http://www.apache.org/licenses/LICENSE-2.0.
#
# Any modifications or derivative works of this code must retain this
# copyright notice, and modified files need to carry a notice indicating
# that they have been altered from the originals.

from collections import defaultdict
from pathlib import Path
from typing import Union, Tuple

import logging
import matplotlib as mpl
import matplotlib.pyplot as plt
import numpy as np
import pandas as pd
import pyEPR as epr
from pyEPR.ansys import set_property, parse_units

from qiskit_metal import Dict
from qiskit_metal.draw.utility import to_vec3D
from qiskit_metal.renderers.renderer_ansys.ansys_renderer import (
    QAnsysRenderer, get_clean_name)


class QHFSSRenderer(QAnsysRenderer):
    """Subclass of QAnsysRenderer for running HFSS simulations.

    QAnsysRenderer Default Options:
        * Lj: '10nH' -- Lj has units of nanoHenries (nH)
        * Cj: 0 -- Cj *must* be 0 for pyEPR analysis! Cj has units of femtofarads (fF)
        * _Rj: 0 -- _Rj *must* be 0 for pyEPR analysis! _Rj has units of Ohms
        * max_mesh_length_jj: '7um' -- Maximum mesh length for Josephson junction elements
        * project_path: None -- Default project path; if None --> get active
        * project_name: None -- Default project name
        * design_name: None -- Default design name
        * ansys_file_extension: '.aedt' -- Ansys file extension for 2016 version and newer
        * x_buffer_width_mm: 0.2 -- Buffer between max/min x and edge of ground plane, in mm
        * y_buffer_width_mm: 0.2 -- Buffer between max/min y and edge of ground plane, in mm
    """

    name = 'hfss'
    """Name"""

    hfss_options = Dict(
        port_inductor_gap=
        '10um'  # spacing between port and inductor if junction is drawn both ways
    )
    """HFSS Options"""

<<<<<<< HEAD
    def __init__(self, design: 'QDesign', initiate=True, options: Dict = None):
        """
        Create a QRenderer for HFSS simulations, subclassed from QAnsysRenderer.
=======
    def __init__(self,
                 design: 'QDesign',
                 initiate=True,
                 render_template: Dict = None,
                 render_options: Dict = None):
        """Create a QRenderer for HFSS simulations, subclassed from
        QAnsysRenderer.
>>>>>>> c9dd8ddf

        Args:
            design (QDesign): Use QGeometry within QDesign to obtain elements for Ansys.
            initiate (bool, optional): True to initiate the renderer. Defaults to True.
            options (Dict, optional):  Used to override all options. Defaults to None.
        """
        super().__init__(design=design, initiate=initiate, options=options)

        self.current_sweep = None

        QHFSSRenderer.load()

    def render_design(self,
                      selection: Union[list, None] = None,
                      open_pins: Union[list, None] = None,
                      port_list: Union[list, None] = None,
                      jj_to_port: Union[list, None] = None,
                      ignored_jjs: Union[list, None] = None,
                      box_plus_buffer: bool = True):
        """Initiate rendering of components in design contained in selection,
        assuming they're valid. Components are rendered before the chips they
        reside on, and subtraction of negative shapes is performed at the very
        end. Add the metallize() method here to turn objects in
        self.assign_perfE (see init in QAnsysRenderer class) into perfect
        electrical conductors. Create lumped ports as needed.

        First obtain a list of IDs of components to render and a corresponding case, denoted by self.qcomp_ids
        and self.case, respectively. If self.case == 1, all components in QDesign are to be rendered.
        If self.case == 0, a strict subset of components in QDesign are to be rendered. Otherwise, if
        self.case == 2, one or more component names in selection cannot be found in QDesign.

        Among the components selected for export, there may or may not be unused (unconnected) pins.
        The second parameter, open_pins, contains tuples of the form (component_name, pin_name) that
        specify exactly which pins should be open rather than shorted during the simulation. Both the
        component and pin name must be specified because the latter could be shared by multiple
        components. All pins in this list are rendered with an additional endcap in the form of a
        rectangular cutout, to be subtracted from its respective plane.

        In driven modal solutions, the Ansys design must include one or more ports. This is done by adding
        all port designations and their respective impedances in Ohms as (qcomp, pin, impedance) to
        port_list. Note that an open endcap must separate the two sides of each pin before inserting a lumped
        port in between, so behind the scenes all pins in port_list are also added to open_pins. Practically,
        however, port_list and open_pins are inputted as mutually exclusive lists.

        Also in driven modal solutions, one may want to render junctions as lumped ports and/or inductors, or
        omit them altogether. To do so, tuples of the form (component_name, element_name, impedance, draw_ind)
        are added to the list jj_to_port. For example, ('Q1', 'rect_jj', 70, True) indicates that rect_jj of
        component Q1 is to be rendered as both a lumped port with an impedance of 70 Ohms as well as an inductor
        whose properties are given in default_options. Replacing the last entry of this 4-element tuple with False
        would indicate that only the port is to be drawn, not the inductor. Alternatively for driven modal
        solutions, one may want to disregard select junctions in the Metal design altogether to simulate the
        capacitive effect while keeping the qubit in an "off" state. Such junctions are specified in the form
        (component_name, element_name) in the list ignored_jjs.

        The final parameter, box_plus_buffer, determines how the chip is drawn. When set to True, it takes the
        minimum rectangular bounding box of all rendered components and adds a buffer of x_buffer_width_mm and
        y_buffer_width_mm horizontally and vertically, respectively, to the chip size. The center of the chip
        lies at the midpoint x/y coordinates of the minimum rectangular bounding box and may change depending
        on which components are rendered and how they're positioned. If box_plus_buffer is False, however, the
        chip position and dimensions are taken from the chip info dictionary found in self.design, irrespective
        of what's being rendered. While this latter option is faster because it doesn't require calculating a
        bounding box, it runs the risk of rendered components being too close to the edge of the chip or even
        falling outside its boundaries.

        Args:
            selection (Union[list, None], optional): List of components to render. Defaults to None.
            open_pins (Union[list, None], optional): List of tuples of pins that are open. Defaults to None.
            port_list (Union[list, None], optional): List of tuples of pins to be rendered as ports. Defaults to None.
            jj_to_port (Union[list, None], optional): List of tuples of jj's to be rendered as ports. Defaults to None.
            ignored_jjs (Union[list, None], optional): List of tuples of jj's that shouldn't be rendered. Defaults to None.
            box_plus_buffer (bool): Either calculate a bounding box based on the location of rendered geometries
                                     or use chip size from design class.
        """
        self.qcomp_ids, self.case = self.get_unique_component_ids(selection)

        if self.case == 2:
            self.logger.warning(
                'Unable to proceed with rendering. Please check selection.')
            return

        self.chip_subtract_dict = defaultdict(set)
        self.assign_perfE = []
        self.assign_mesh = []
        self.jj_lumped_ports = {}
        self.jj_to_ignore = set()

        if jj_to_port:
            self.jj_lumped_ports = {
                (qcomp, elt): [impedance, draw_ind]
                for qcomp, elt, impedance, draw_ind in jj_to_port
            }

        if ignored_jjs:
            self.jj_to_ignore = {(qcomp, qelt) for qcomp, qelt in ignored_jjs}

        self.render_tables()
        if port_list:
            self.add_endcaps(open_pins +
                             [(qcomp, pin) for qcomp, pin, _ in port_list])
        else:
            self.add_endcaps(open_pins)

        self.render_chips(box_plus_buffer=box_plus_buffer)
        self.subtract_from_ground()
        self.add_mesh()
        self.metallize()
        if port_list:
            self.create_ports(port_list)

    def create_ports(self, port_list: list):
        """Add ports and their respective impedances in Ohms to designated pins
        in port_list. Port_list is formatted as [(qcomp_0, pin_0, impedance_0),
        (qcomp_1, pin_1, impedance_1), ...].

        Args:
            port_list (list): List of tuples of pins to be rendered as ports.
        """
        for qcomp, pin, impedance in port_list:
            port_name = f'Port_{qcomp}_{pin}'
            pdict = self.design.components[qcomp].pins[pin]
            midpt, gap_size, norm_vec, width = pdict['middle'], pdict['gap'], \
                                               pdict['normal'], pdict['width']
            width = parse_units(width)
            endpoints = parse_units([midpt, midpt + gap_size * norm_vec])
            endpoints_3d = to_vec3D(endpoints, 0)  # Set z height to 0
            x0, y0 = endpoints_3d[0][:2]
            x1, y1 = endpoints_3d[1][:2]
            if abs(y1 - y0) > abs(x1 - x0):
                # Junction runs vertically up/down
                x_min, x_max = x0 - width / 2, x0 + width / 2
                y_min, y_max = min(y0, y1), max(y0, y1)
            else:
                # Junction runs horizontally left/right
                x_min, x_max = min(x0, x1), max(x0, x1)
                y_min, y_max = y0 - width / 2, y0 + width / 2

            # Draw rectangle
            self.logger.debug(f'Drawing a rectangle: {port_name}')
            poly_ansys = self.modeler.draw_rect_corner([x_min, y_min, 0],
                                                       x_max - x_min,
                                                       y_max - y_min, 0,
                                                       **dict(transparency=0.0))
            axis = 'x' if abs(x1 - x0) > abs(y1 - y0) else 'y'
            poly_ansys.make_lumped_port(axis,
                                        z0=str(impedance) + 'ohm',
                                        name=f'LumpPort_{qcomp}_{pin}')
            self.modeler.rename_obj(poly_ansys, port_name)

            # Draw line
            lump_line = self.modeler.draw_polyline(
                [endpoints_3d[0], endpoints_3d[1]],
                closed=False,
                **dict(color=(128, 0, 128)))
            lump_line = lump_line.rename(f'voltage_line_{port_name}')
            lump_line.show_direction = True

    def render_element_junction(self, qgeom: pd.Series):
        """
        Render a Josephson junction depending on the solution type.

        If in HFSS eigenmode, junctions are rendered as inductors consisting of
            1. A rectangle of length pad_gap and width inductor_width. Defines lumped element RLC
               boundary condition.
            2. A line that is later used to calculate the voltage in post-processing analysis.

        If in HFSS driven modal, junctions can be inductors, lumped ports, both inductors
        and lumped ports, or omitted altogether. Ports are characterized by an impedance
        value given in the list jj_to_port when render_design() is called.

        Args:
            qgeom (pd.Series): GeoSeries of element properties.
        """
        qcomp = self.design._components[qgeom['component']].name
        qc_elt = get_clean_name(qgeom['name'])

        if (qcomp, qc_elt) not in self.jj_to_ignore:
            qc_shapely = qgeom.geometry
            qc_chip_z = parse_units(self.design.get_chip_z(qgeom.chip))
            qc_width = parse_units(qgeom.width)

            endpoints = parse_units(list(qc_shapely.coords))
            endpoints_3d = to_vec3D(endpoints, qc_chip_z)
            x0, y0, z0 = endpoints_3d[0]
            x1, y1, z0 = endpoints_3d[1]
            if abs(y1 - y0) > abs(x1 - x0):
                # Junction runs vertically up/down
                axis = 'y'
                x_min, x_max = x0 - qc_width / 2, x0 + qc_width / 2
                y_min, y_max = min(y0, y1), max(y0, y1)
            else:
                # Junction runs horizontally left/right
                axis = 'x'
                x_min, x_max = min(x0, x1), max(x0, x1)
                y_min, y_max = y0 - qc_width / 2, y0 + qc_width / 2

            if (qcomp, qc_elt) in self.jj_lumped_ports:
                if self.jj_lumped_ports[(qcomp, qc_elt)][1]:
                    # Draw both port and inductor side by side with small gap in between
                    gap = parse_units(self.hfss_options['port_inductor_gap'])
                    x_mid, y_mid = (x_min + x_max) / 2, (y_min + y_max) / 2
                    if axis == 'x':
                        y_mid_hi = y_mid + gap / 2
                        y_mid_lo = y_mid - gap / 2
                        self.render_junction_port(qgeom, x_min, x_max, y_mid_hi,
                                                  y_max, qc_chip_z, axis)
                        self.render_junction_inductor(qgeom, x_min, x_max,
                                                      y_min, y_mid_lo,
                                                      qc_chip_z, axis)
                    elif axis == 'y':
                        x_mid_lo = x_mid - gap / 2
                        x_mid_hi = x_mid + gap / 2
                        self.render_junction_port(qgeom, x_mid_hi, x_max, y_min,
                                                  y_max, qc_chip_z, axis)
                        self.render_junction_inductor(qgeom, x_min, x_mid_lo,
                                                      y_min, y_max, qc_chip_z,
                                                      axis)
                else:
                    # Only draw port
                    self.render_junction_port(qgeom, x_min, x_max, y_min, y_max,
                                              qc_chip_z, axis)
            else:
                # Only draw inductor
                self.render_junction_inductor(qgeom, x_min, x_max, y_min, y_max,
                                              qc_chip_z, axis)

    def render_junction_port(self, qgeom: pd.Series, xmin: float, xmax: float,
                             ymin: float, ymax: float, z: float, axis: str):
        """Render a junction as a port with a bounding box given by xmin/xmax
        and ymin/ymax, a height z, and a horizontal or vertical axis.

        Args:
            qgeom (pd.Series): GeoSeries of element properties.
            xmin (float): Smallest x coordinate
            xmax (float): Largest x coordinate
            ymin (float): Smallest y coordinate
            ymax (float): Largest y coordinate
            z (float): z coordinate
            axis (str): Orientation, either 'x' or 'y'
        """
        ansys_options = dict(transparency=0.0)
        qcomp = self.design._components[qgeom['component']].name
        qc_elt = get_clean_name(qgeom['name'])
        port_name = f'Port_{qcomp}_{qc_elt}'
        impedance = self.jj_lumped_ports[(qcomp, qc_elt)][0]
        # Draw rectangle for lumped port.
        self.logger.debug(f'Drawing a rectangle: {port_name}')
        poly_ansys = self.modeler.draw_rect_corner([xmin, ymin, z], xmax - xmin,
                                                   ymax - ymin, z,
                                                   **ansys_options)
        poly_ansys.make_lumped_port(axis,
                                    z0=str(impedance) + 'ohm',
                                    name=f'LumpPort_{qcomp}_{qc_elt}')
        self.modeler.rename_obj(poly_ansys, port_name)
        # Draw line for lumped port.
        if axis == 'x':
            ymid = (ymin + ymax) / 2
            start, end = [xmin, ymid, z], [xmax, ymid, z]
        elif axis == 'y':
            xmid = (xmin + xmax) / 2
            start, end = [xmid, ymin, z], [xmid, ymax, z]
        lump_line = self.modeler.draw_polyline([start, end],
                                               closed=False,
                                               **dict(color=(128, 0, 128)))
        lump_line = lump_line.rename(f'voltage_line_{port_name}')
        lump_line.show_direction = True

    def render_junction_inductor(self, qgeom: pd.Series, xmin: float,
                                 xmax: float, ymin: float, ymax: float,
                                 z: float, axis: str):
        """Render a junction as an inductor with a bounding box given by
        xmin/xmax and ymin/ymax, a height z, and a horizontal or vertical axis.

        Args:
            qgeom (pd.Series): GeoSeries of element properties.
            xmin (float): Smallest x coordinate
            xmax (float): Largest x coordinate
            ymin (float): Smallest y coordinate
            ymax (float): Largest y coordinate
            z (float): z coordinate
            axis (str): Orientation, either 'x' or 'y'
        """
        ansys_options = dict(transparency=0.0)
        qcomp = self.design._components[qgeom['component']].name
        qc_elt = get_clean_name(qgeom['name'])
        qc_name = 'Lj_' + qcomp
        inductor_name = f'{qc_name}{QAnsysRenderer.NAME_DELIM}{qc_elt}'
        # Draw rectangle for inductor.
        self.logger.debug(f'Drawing a rectangle: {inductor_name}')
        poly_ansys = self.modeler.draw_rect_corner([xmin, ymin, z], xmax - xmin,
                                                   ymax - ymin, z,
                                                   **ansys_options)
        poly_ansys.make_rlc_boundary(axis,
                                     l=qgeom['hfss_inductance'],
                                     c=qgeom['hfss_capacitance'],
                                     r=qgeom['hfss_resistance'],
                                     name='Lj_' + inductor_name)
        self.modeler.rename_obj(poly_ansys, 'JJ_rect_' + inductor_name)
        self.assign_mesh.append('JJ_rect_' + inductor_name)
        # Draw line for inductor.
        if axis == 'x':
            ymid = (ymin + ymax) / 2
            start, end = [xmin, ymid, z], [xmax, ymid, z]
        elif axis == 'y':
            xmid = (xmin + xmax) / 2
            start, end = [xmid, ymin, z], [xmid, ymax, z]
        induc_line = self.modeler.draw_polyline([start, end],
                                                closed=False,
                                                **dict(color=(128, 0, 128)))
        induc_line = induc_line.rename('JJ_' + inductor_name + '_')
        induc_line.show_direction = True

    def metallize(self):
        """Assign metallic property to all shapes in self.assign_perfE list."""
        self.modeler.assign_perfect_E(self.assign_perfE)

    def add_drivenmodal_design(self, name: str, connect: bool = True):
<<<<<<< HEAD
        """
        (deprecated) use new_ansys_design()
=======
        """Add a driven modal design with the given name to the project.

        Args:
            name (str): Name of the new driven modal design
            connect (bool, optional): Should we connect this session to this design? Defaults to True
>>>>>>> c9dd8ddf
        """
        self.logger.warning(
            'This method is deprecated. Change your scripts to use new_ansys_design()'
        )
        self.new_ansys_design(name, 'drivenmodal', connect)

    def activate_drivenmodal_design(self, name: str = "MetalHFSSDrivenModal"):
<<<<<<< HEAD
=======
        """Add a hfss drivenmodal design with the given name to the project.
        If the design exists, that will be added WITHOUT altering the suffix of
        the design name.

        Args:
            name (str): Name of the new q3d design

>>>>>>> c9dd8ddf
        """
        (deprecated) use activate_ansys_design()
        """
        self.logger.warning(
            'This method is deprecated. Change your scripts to use activate_ansys_design()'
        )
        self.activate_ansys_design(name, 'drivenmodal')

    def activate_drivenmodal_setup(self, setup_name_activate: str = None):
<<<<<<< HEAD
=======
        """For active design, either get existing setup, make new setup with
        name, or make new setup with default name.

        Args:
            setup_name_activate (str, optional): If name exists for setup, then have pinfo
                reference it.  If name for setup does not exist, create a new setup with the name.
                If name is None, create a new setup with default name.
>>>>>>> c9dd8ddf
        """
        (deprecated) use activate_ansys_setup()
        """
        self.logger.warning(
            'This method is deprecated. Change your scripts to use activate_ansys_setup()'
        )
        self.activate_ansys_setup(setup_name_activate)

    def add_drivenmodal_setup(self,
                              name: str = None,
                              freq_ghz: int = None,
                              max_delta_s: float = None,
                              max_passes: int = None,
                              min_passes: int = None,
                              min_converged: int = None,
                              pct_refinement: int = None,
                              basis_order: int = None):
<<<<<<< HEAD
        """
        Create a solution setup in Ansys HFSS Driven Modal. If user does not provide arguments, 
        they will be obtained from default_setup dict.  
        
=======
        """Create a solution setup in Ansys HFSS Driven Modal.   If user does
        not provide arguments, they will be obtained from hfss_options dict.

>>>>>>> c9dd8ddf
        Args:
            name (str, optional): Name of driven modal setup. Defaults to None.
            freq_ghz (int, optional): Frequency in GHz. Defaults to None.
            max_delta_s (float, optional): Absolute value of maximum difference in scattering parameter S. Defaults to None.
            max_passes (int, optional): Maximum number of passes. Defaults to None.
            min_passes (int, optional): Minimum number of passes. Defaults to None.
            min_converged (int, optional): Minimum number of converged passes. Defaults to None.
            pct_refinement (int, optional): Percent refinement. Defaults to None.
            basis_order (int, optional): Basis order. Defaults to None.
        """
        dsu = self.default_setup.drivenmodal

        if not name:
            name = self.parse_value(dsu['name'])
        if not freq_ghz:
            freq_ghz = int(self.parse_value(dsu['freq_ghz']))
        if not max_delta_s:
            max_delta_s = float(self.parse_value(dsu['max_delta_s']))
        if not max_passes:
            max_passes = int(self.parse_value(dsu['max_passes']))
        if not min_passes:
            min_passes = int(self.parse_value(dsu['min_passes']))
        if not min_converged:
            min_converged = int(self.parse_value(dsu['min_converged']))
        if not pct_refinement:
            pct_refinement = int(self.parse_value(dsu['pct_refinement']))
        if not basis_order:
            basis_order = int(self.parse_value(dsu['basis_order']))

        if self.pinfo:
            if self.pinfo.design:
                return self.pinfo.design.create_dm_setup(
                    freq_ghz=freq_ghz,
                    name=name,
                    max_delta_s=max_delta_s,
                    max_passes=max_passes,
                    min_passes=min_passes,
                    min_converged=min_converged,
                    pct_refinement=pct_refinement,
                    basis_order=basis_order)

    def add_eigenmode_design(self, name: str, connect: bool = True):
<<<<<<< HEAD
        """
        (deprecated) use new_ansys_design()
=======
        """Add an eigenmode design with the given name to the project.

        Args:
            name (str): Name of the new eigenmode design
            connect (bool, optional): Should we connect this session to this design? Defaults to True

        Returns(pyEPR.ansys.HfssDesign): A eigenmode  within Ansys.
>>>>>>> c9dd8ddf
        """
        self.logger.warning(
            'This method is deprecated. Change your scripts to use new_ansys_design()'
        )
        self.new_ansys_design(name, 'eigenmode', connect)

    def activate_eigenmode_design(self, name: str = "MetalHFSSEigenmode"):
<<<<<<< HEAD
=======
        """Add a hfss eigenmode design with the given name to the project.  If
        the design exists, that will be added WITHOUT altering the suffix of
        the design name.

        Args:
            name (str): Name of the new q3d design
>>>>>>> c9dd8ddf
        """
        (deprecated) use activate_ansys_design()
        """
        self.logger.warning(
            'This method is deprecated. Change your scripts to use activate_ansys_design()'
        )
        self.activate_ansys_design(name, 'eigenmode')

    def activate_eigenmode_setup(self, setup_name_activate: str = None):
<<<<<<< HEAD
        """
        (deprecated) use activate_ansys_setup()
        """
        self.logger.warning(
            'This method is deprecated. Change your scripts to use activate_ansys_setup()'
        )
        self.activate_ansys_setup(setup_name_activate)
=======
        """For active design, either get existing setup, make new setup with
        name, or make new setup with default name.

        Args:
            setup_name_activate (str, optional): If name exists for setup, then have pinfo
                reference it.  If name for setup does not exist, create a new setup with the
                name.  If name is None, create a new setup with default name.
        """
        if self.pinfo:
            if self.pinfo.project:
                if self.pinfo.design:
                    # look for setup name, if not there, then add a new one
                    if setup_name_activate:
                        all_setup_names = self.pinfo.design.get_setup_names()
                        self.pinfo.setup_name = setup_name_activate
                        if setup_name_activate in all_setup_names:
                            # When name is given and in design.
                            # So have pinfo reference existing setup.
                            self.pinfo.setup = self.pinfo.get_setup(
                                self.pinfo.setup_name)
                        else:
                            # When name is given, but not in design.
                            # So make a new setup with given name.
                            self.pinfo.setup = self.add_eigenmode_setup(
                                name=self.pinfo.setup_name)
                    else:
                        # When name is not given, so use default name for setup.
                        # default name is "Setup"
                        self.pinfo.setup = self.add_eigenmode_setup()
                        self.pinfo.setup_name = self.pinfo.setup.name

                else:
                    self.logger.warning(
                        " The design within a project is not available, have you opened a design?"
                    )
            else:
                self.logger.warning(
                    "Project not available, have you opened a project?")
        else:
            self.logger.warning(
                "Have you run connect_ansys()?  Cannot find a reference to Ansys in QRenderer."
            )
>>>>>>> c9dd8ddf

    def add_eigenmode_setup(self,
                            name: str = None,
                            min_freq_ghz: int = None,
                            n_modes: int = None,
                            max_delta_f: float = None,
                            max_passes: int = None,
                            min_passes: int = None,
                            min_converged: int = None,
                            pct_refinement: int = None,
                            basis_order: int = None):
<<<<<<< HEAD
        """
        Create a solution setup in Ansys HFSS Eigenmode.  If user does not provide arguments, 
        they will be obtained from default_setup dict.  
=======
        """Create a solution setup in Ansys HFSS Eigenmode.  If user does not
        provide arguments, they will be obtained from hfss_options dict.
>>>>>>> c9dd8ddf

        Args:
            name (str, optional): Name of eigenmode setup. Defaults to "Setup".
            min_freq_ghz (int, optional): Minimum frequency in GHz. Defaults to 1.
            n_modes (int, optional): Number of modes. Defaults to 1.
            max_delta_f (float, optional): Maximum difference in freq between consecutive passes. Defaults to 0.5.
            max_passes (int, optional): Maximum number of passes. Defaults to 10.
            min_passes (int, optional): Minimum number of passes. Defaults to 1.
            min_converged (int, optional): Minimum number of converged passes. Defaults to 1.
            pct_refinement (int, optional): Percent refinement. Defaults to 30.
            basis_order (int, optional): Basis order. Defaults to -1.
        """
        esu = self.default_setup.eigenmode

        if not name:
            name = self.parse_value(esu['name'])
        if not min_freq_ghz:
            min_freq_ghz = int(self.parse_value(esu['min_freq_ghz']))
        if not n_modes:
            n_modes = int(self.parse_value(esu['n_modes']))
        if not max_delta_f:
            max_delta_f = float(self.parse_value(esu['max_delta_f']))
        if not max_passes:
            max_passes = int(self.parse_value(esu['max_passes']))
        if not min_passes:
            min_passes = int(self.parse_value(esu['min_passes']))
        if not min_converged:
            min_converged = int(self.parse_value(esu['min_converged']))
        if not pct_refinement:
            pct_refinement = int(self.parse_value(esu['pct_refinement']))
        if not basis_order:
            basis_order = int(self.parse_value(esu['basis_order']))

        if self.pinfo:
            if self.pinfo.design:
                return self.pinfo.design.create_em_setup(
                    name=name,
                    min_freq_ghz=min_freq_ghz,
                    n_modes=n_modes,
                    max_delta_f=max_delta_f,
                    max_passes=max_passes,
                    min_passes=min_passes,
                    min_converged=min_converged,
                    pct_refinement=pct_refinement,
                    basis_order=basis_order)

    def edit_eigenmode_setup(self, setup_args: Dict):
        """User can pass key/values to edit the setup for active eigenmode setup.

        Args:
            setup_args (Dict): a Dict with possible keys/values.

        **setup_args** dict contents:
            * name (str, optional): Name of eigenmode setup. Defaults to "Setup".
            * min_freq_ghz (int, optional): Minimum frequency in GHz. Defaults to 1.
            * n_modes (int, optional): Number of modes. Defaults to 1.
            * max_delta_f (float, optional): Maximum difference in freq between consecutive passes. Defaults to 0.5.
            * max_passes (int, optional): Maximum number of passes. Defaults to 10.
            * pct_refinement (int, optional): Percent refinement. Defaults to 30.
            * basis_order (int, optional): Basis order. Defaults to -1.

            Note, that these two are currently NOT implemented:
            Ansys API named EditSetup not documented for HFSS, and
            self.pinfo.setup does not have all the property variables used for Setup.
            * min_passes (int, optional): Minimum number of passes. Defaults to 1.
            * min_converged (int, optional): Minimum number of converged passes. Defaults to 1.
        """

        if self.pinfo:
            if self.pinfo.project:
                if self.pinfo.design:
                    if self.pinfo.design.solution_type == 'Eigenmode':
                        if self.pinfo.setup_name != setup_args.name:
                            self.design.logger.warning(
                                f'The name of active setup={self.pinfo.setup_name} does not match'
                                f'the name of of setup_args.name={setup_args.name}. '
                                f'To use this method, activate the desired Setup before editing it. The '
                                f'setup_args was not used to update the active Setup.'
                            )
                            return

                        for key, value in setup_args.items():
                            if key == "name":
                                continue  #Checked for above.
                            if key == "n_modes":
                                #EditSetup  not documented, this is just attempt to use.
                                #args_editsetup = ["NAME:" + setup_args.name,["NumModes:=", setup_args.n_modes]]
                                #self.pinfo.setup._setup_module.EditSetup([setup_args.name, args_editsetup])
                                if value < 0 or value > 20 or not isinstance(
                                        value, int):
                                    self.logger.warning(
                                        f'Value of n_modes={value} must be integer from 1 to 20.'
                                    )
                                else:
                                    self.pinfo.setup.n_modes = value
                                    continue
                            if key == "min_freq_ghz":
                                if not isinstance(value, int):
                                    self.logger.warning(
                                        'The value for min_freq_ghz should be an int. '
                                        f'The present value is {value}.')
                                else:
                                    self.pinfo.setup.min_freq = f'{value}GHz'
                                    continue
                            if key == 'max_delta_f':
                                if not isinstance(value, float):
                                    self.logger.warning(
                                        'The value for max_delta_f should be float. '
                                        f'The present value is {value}.')
                                else:
                                    self.pinfo.setup.delta_f = value
                                    continue
                            if key == 'max_passes':
                                if not isinstance(value, int):
                                    self.logger.warning(
                                        'The value for max_passes should be an int. '
                                        f'The present value is {value}.')
                                else:
                                    self.pinfo.setup.passes = value
                                    continue
                            if key == 'pct_refinement':
                                if not isinstance(value, int):
                                    self.logger.warning(
                                        'The value for pct_refinement should be an int. '
                                        f'The present value is {value}.')
                                else:
                                    self.pinfo.setup.pct_refinement = value
                                    continue
                            if key == 'basis_order':
                                if not isinstance(value, int):
                                    self.logger.warning(
                                        'The value for basis_order should be an int. '
                                        f'The present value is {value}.')
                                else:
                                    self.pinfo.setup.basis_order = value
                                    continue

                            self.design.logger.warning(
                                f'In setup_args, key={key}, value={value} is not in pinfo.setup, '
                                'the key/value pair from setup_args not added to Setup in Ansys.'
                            )

                    else:
                        self.logger.warning(
                            'The design does not have solution type as "Eigenmode". The Setup not updated.'
                        )
                else:
                    self.logger.warning(
                        'A design is not in active project. The Setup not updated.'
                    )
            else:
                self.logger.warning(
                    "Project not available, have you opened a project? Setup not updated."
                )
        else:
            self.logger.warning(
                "Have you run connect_ansys()?  "
                "Cannot find a reference to Ansys in QRenderer. Setup not updated. "
            )

    def edit_drivenmodal_setup(self, setup_args: Dict):
        """User can pass key/values to edit the setup for active driven modal setup.

        Args:
            setup_args (Dict): a Dict with possible keys/values.

        **setup_args** dict contents:
            * name (str, optional): Name of eigenmode setup. Defaults to "Setup".
            * freq_ghz (int, optional): Minimum frequency in GHz. Defaults to 1.
            * max_passes (int, optional): Maximum number of passes. Defaults to 10.
            * pct_refinement (int, optional): Percent refinement. Defaults to 30.
            * basis_order (int, optional): Basis order. Defaults to -1 (1 is "Mixed Order").

            Note, that these three are currently NOT implemented:
            Ansys API named EditSetup not documented for HFSS, and
            self.pinfo.setup does not have all the property variables used for Setup.
            * max_delta_s (float, optional): Absolute value of maximum difference in scattering parameter S. Defaults to 0.1.
            * min_passes (int, optional): Minimum number of passes. Defaults to 1.
            * min_converged (int, optional): Minimum number of converged passes. Defaults to 1.
        """

        if self.pinfo:
            if self.pinfo.project:
                if self.pinfo.design:
                    if self.pinfo.design.solution_type == 'DrivenModal':
                        if self.pinfo.setup_name != setup_args.name:
                            self.design.logger.warning(
                                f'The name of active setup={self.pinfo.setup_name} does not match'
                                f'the name of of setup_args.name={setup_args.name}. '
                                f'To use this method, activate the desired Setup before editing it. The '
                                f'setup_args was not used to update the active Setup.'
                            )
                            return

                        for key, value in setup_args.items():
                            if key == "name":
                                continue  #Checked for above.
                            if key == "freq_ghz":
                                if not isinstance(value, int):
                                    self.logger.warning(
                                        'The value for freq_ghz should be an int. '
                                        f'The present value is {value}.')
                                else:
                                    self.pinfo.setup.solution_freq = f'{value}GHz'
                                    continue
                            if key == 'max_passes':
                                if not isinstance(value, int):
                                    self.logger.warning(
                                        'The value for passes should be an int. '
                                        f'The present value is {value}.')
                                else:
                                    self.pinfo.setup.passes = value
                                    continue
                            if key == 'pct_refinement':
                                if not isinstance(value, int):
                                    self.logger.warning(
                                        'The value for pct_refinement should be an int. '
                                        f'The present value is {value}.')
                                else:
                                    self.pinfo.setup.pct_refinement = value
                                    continue
                            if key == 'basis_order':
                                if not isinstance(value, int):
                                    self.logger.warning(
                                        'The value for basis_order should be an int. '
                                        f'The present value is {value}.')
                                else:
                                    self.pinfo.setup.basis_order = value
                                    continue

                            self.design.logger.warning(
                                f'In setup_args, key={key}, value={value} is not in pinfo.setup, '
                                'the key/value pair from setup_args not added to Setup in Ansys.'
                            )

                    else:
                        self.logger.warning(
                            'The design does not have solution type as "Driven Modal". The Setup not updated.'
                        )
                else:
                    self.logger.warning(
                        'A design is not in active project. The Setup not updated.'
                    )
            else:
                self.logger.warning(
                    "Project not available, have you opened a project? Setup not updated."
                )
        else:
            self.logger.warning(
                "Have you run connect_ansys()?  "
                "Cannot find a reference to Ansys in QRenderer. Setup not updated. "
            )

    def set_mode(self, mode: int, setup_name: str):
        """Set the eigenmode in pyEPR for a design with solution_type set to
        Eigenmode.

        Args:
            mode (int): Identify a mode from 1 to n_modes.
            setup_name (str): Select a setup from the active design.
        """
        if self.pinfo:
            if self.pinfo.project:
                if self.pinfo.design:
                    o_desktop = self.pinfo.design.parent.parent._desktop  # self.pinfo.design does not work
                    o_project = o_desktop.SetActiveProject(
                        self.pinfo.project_name)
                    o_design = o_project.GetActiveDesign()
                    if o_design.GetSolutionType() == 'Eigenmode':
                        # The set_mode() method is in HfssEMDesignSolutions class in pyEPR.
                        # The class HfssEMDesignSolutions is instantiated by get_setup() and create_em_setup().
                        setup = self.pinfo.get_setup(setup_name)
                        if 0 < int(mode) <= int(setup.n_modes):
                            setup_solutions = setup.get_solutions()
                            if setup_solutions:
                                setup_solutions.set_mode(mode)
                            else:
                                self.logger.warning(
                                    'Not able to get setup_solutions, the mode was not set.'
                                )
                        else:
                            self.logger.warning(
                                f'The requested mode={mode} is not a valid (1 to {setup.n_modes}) selection. '
                                'The mode was not set.')
                    else:
                        self.logger.warning(
                            'The design does not have solution type as "Eigenmode". The mode was not set.'
                        )
                else:
                    self.logger.warning(
                        'A design is not in active project. The mode was not set.'
                    )
            else:
                self.logger.warning(
                    "Project not available, have you opened a project? The mode was not set."
                )
        else:
            self.logger.warning(
                "Have you run connect_ansys()?  "
                "Cannot find a reference to Ansys in QRenderer.  The mode was not set."
            )

    def analyze_setup(self, setup_name: str):
        """Run a specific solution setup in Ansys HFSS.

        Args:
            setup_name (str): Name of setup.
        """
        if self.pinfo:
            setup = self.pinfo.get_setup(setup_name)
            setup.analyze(setup_name)

    def add_sweep(self,
                  setup_name="Setup",
                  start_ghz=2.0,
                  stop_ghz=8.0,
                  count=101,
                  step_ghz=None,
                  name="Sweep",
                  type="Fast",
                  save_fields=False):
        """Add a frequency sweep to a driven modal setup.

        Args:
            setup_name (str, optional): Name of driven modal simulation setup. Defaults to "Setup".
            start_ghz (float, optional): Starting frequency of sweep in GHz. Defaults to 2.0.
            stop_ghz (float, optional): Ending frequency of sweep in GHz. Defaults to 8.0.
            count (int, optional): Total number of frequencies. Defaults to 101.
            step_ghz ([type], optional): Difference between adjacent frequencies. Defaults to None.
            name (str, optional): Name of sweep. Defaults to "Sweep".
            type (str, optional): Type of sweep. Defaults to "Fast".
            save_fields (bool, optional): Whether or not to save fields. Defaults to False.
        """
        if self.pinfo:
            setup = self.pinfo.get_setup(setup_name)
            return setup.insert_sweep(start_ghz=start_ghz,
                                      stop_ghz=stop_ghz,
                                      count=count,
                                      step_ghz=step_ghz,
                                      name=name,
                                      type=type,
                                      save_fields=save_fields)

    def analyze_sweep(self, sweep_name: str, setup_name: str):
        """Analyze a single sweep within the setup.

        Args:
            sweep_name (str): Name of sweep to analyze.
            setup_name (str): Name of setup to analyze.
        """
        if self.pinfo:
            setup = self.pinfo.get_setup(setup_name)
            sweep = setup.get_sweep(sweep_name)
            sweep.analyze_sweep()
            self.current_sweep = sweep

    def get_params(self, param_name: Union[list, None] = None):
        """Get one or more parameters (S, Y, or Z) as a function of frequency.

        Args:
            param_name (Union[list, None], optional): Parameters to obtain. Defaults to None.
        """
        if self.current_sweep:

            freqs, Pcurves = self.current_sweep.get_network_data(param_name)
            Pparams = pd.DataFrame(Pcurves,
                                   columns=freqs / 1e9,
                                   index=param_name).transpose()
        return freqs, Pcurves, Pparams

    def plot_params(self, param_name: Union[list, None] = None):
        """Plot one or more parameters (S, Y, or Z) as a function of frequency.

        Args:
            param_name (Union[list, None], optional): Parameters to plot. Defaults to None.
        """
        freqs, Pcurves, Pparams = self.get_params(param_name)
        if Pparams is not None:
            fig, axs = plt.subplots(1, 2, figsize=(10, 6))
            Pparams.apply(lambda x: 20 * np.log10(np.abs(x))).plot(ax=axs[0])
            Pparams.apply(lambda x: np.angle(x)).plot(ax=axs[1])
            for ax in axs:
                ax.autoscale()
        return Pparams, fig

    def distributed_analysis(self):
        """Returns class containing info on Hamiltonian parameters from HFSS
        simulation.

        Returns:
            DistributedAnalysis: A  class from pyEPR which does DISTRIBUTED ANALYSIS of layout
            and microwave results.  It is the main computation class & interface with HFSS.
            This class defines a DistributedAnalysis object which calculates
            and saves Hamiltonian parameters from an HFSS simulation.
            It allows one to calculate dissipation.
        """
        if self.pinfo:
            return epr.DistributedAnalysis(self.pinfo)

    def get_convergences(self, variation: str = None):
        """Get convergence for convergence_t and convergence_f.

        Args:
            variation (str, optional):  Information from pyEPR; variation should be in the form
            variation = "scale_factor='1.2001'". Defaults to None.

        Returns:
<<<<<<< HEAD
            tuple[pandas.DataFrame, pandas.DataFrame]: 
=======
            tuple[pandas.core.frame.DataFrame, pandas.core.frame.DataFrame]:
>>>>>>> c9dd8ddf
            1st DataFrame: Convergence_t
            2nd DataFrame: Convergence_f
        """
        if self.pinfo:
            convergence_t, _ = self.pinfo.setup.get_convergence(variation)
            convergence_f = self.get_f_convergence([])  # TODO; Fix variation []
            return convergence_t, convergence_f

    def plot_convergences(self,
                          variation: str = None,
                          fig: mpl.figure.Figure = None):
        """
<<<<<<< HEAD
        (deprecated) use EigenmodeAndEPR.plot_convergences()
        """
        print(
            'This method is deprecated. Change your scripts to use the equivalent method '
            'plot_convergence() that has been moved inside the EigenmodeAndEPR class.'
        )
=======
        if self.pinfo:
            convergence_t, convergence_f = self.get_convergences(variation)
            hfss_plot_convergences_report(convergence_t,
                                          convergence_f,
                                          fig=fig,
                                          _display=True)


def hfss_plot_convergences_report(convergence_t: pd.core.frame.DataFrame,
                                  convergence_f: pd.core.frame.DataFrame,
                                  fig: mpl.figure.Figure = None,
                                  _display=True):
    """Plot convergence frequency vs. pass number if fig is None. Plot delta
    frequency and solved elements vs. pass number. Plot delta frequency vs.
    solved elements.

    Args:
        convergence_t (pandas.core.frame.DataFrame): Convergence vs pass number of the eigenemode freqs.
        convergence_f (pandas.core.frame.DataFrame): Convergence vs pass number of the eigenemode freqs.
        fig (matplotlib.figure.Figure, optional): A mpl figure. Defaults to None.
        _display (bool, optional): Display the plot? Defaults to True.
    """

    if fig is None:
        fig = plt.figure(figsize=(11, 3.))

        # Grid spec and axes;    height_ratios=[4, 1], wspace=0.5
        gs = mpl.gridspec.GridSpec(1, 3, width_ratios=[1.2, 1.5, 1])
        axs = [fig.add_subplot(gs[i]) for i in range(3)]

        ax0t = axs[1].twinx()
        plot_convergence_f_vspass(axs[0], convergence_f)
        plot_convergence_max_df(axs[1], convergence_t.iloc[:, 1])
        plot_convergence_solved_elem(ax0t, convergence_t.iloc[:, 0])
        plot_convergence_maxdf_vs_sol(axs[2], convergence_t.iloc[:, 1],
                                      convergence_t.iloc[:, 0])

        fig.tight_layout(w_pad=0.1)  # pad=0.0, w_pad=0.1, h_pad=1.0)

        # if _display:
        #     from IPython.display import display
        #     display(fig)
>>>>>>> c9dd8ddf

    def get_f_convergence(self, variation: str = None, save_csv: bool = True):
        """Create a report inside HFSS to plot the converge of frequency and style it.
        Saves report to csv file.

<<<<<<< HEAD
        .. code-block:: text
=======
def hfss_report_f_convergence(oDesign: epr.ansys.HfssDesign,
                              setup: epr.ansys.HfssEMSetup,
                              logger: logging.Logger,
                              variation: str = None,
                              save_csv: bool = True):
    """Create a report inside HFSS to plot the converge of frequency and style
    it. Saves report to csv file.
>>>>>>> c9dd8ddf

                re(Mode(1)) [g]	re(Mode(2)) [g]	re(Mode(3)) [g]
            Pass []
            1	4.643101	4.944204	5.586289
            2	5.114490	5.505828	6.242423
            3	5.278594	5.604426	6.296777

<<<<<<< HEAD
        Args:
            variation ('str', optional): Information from pyEPR; variation should be in the form
                variation = "scale_factor='1.2001'". Defaults to None.
            save_csv (bool, optional): Save to file? Defaults to True.
=======
            re(Mode(1)) [g]     re(Mode(2)) [g] re(Mode(3)) [g]
        Pass []
        1       4.643101        4.944204        5.586289
        2       5.114490        5.505828        6.242423
        3       5.278594        5.604426        6.296777
>>>>>>> c9dd8ddf

        Returns:
            pd.DataFrame: Returns a convergence vs pass number of the eigenemode frequencies.
        """
        if self.pinfo:
            o_design = self.pinfo.design
            setup = self.pinfo.setup

            if not o_design.solution_type == 'Eigenmode':
                return None

            report = o_design._reporter  # reporter OModule for Ansys

            # Create report
            n_modes = int(setup.n_modes)
            ycomp = [f"re(Mode({i}))" for i in range(1, 1 + n_modes)]

            params = ["Pass:=", ["All"]] + variation
            report_name = "Freq. vs. pass"
            if report_name in report.GetAllReportNames():
                report.DeleteReports([report_name])

            solutions = setup.get_solutions()
            solutions.create_report(report_name,
                                    "Pass",
                                    ycomp,
                                    params,
                                    pass_name='AdaptivePass')

            # Properties of lines
            curves = [
                f"{report_name}:re(Mode({i})):Curve1"
                for i in range(1, 1 + n_modes)
            ]
            set_property(report, 'Attributes', curves, 'Line Width', 3)
            set_property(report, 'Scaling', f"{report_name}:AxisY1",
                         'Auto Units', False)
            set_property(report, 'Scaling', f"{report_name}:AxisY1", 'Units',
                         'g')
            set_property(report, 'Legend', f"{report_name}:Legend",
                         'Show Solution Name', False)

            if save_csv:  # Save
                try:
                    path = Path().absolute(
                    ) / 'hfss_eig_f_convergence.csv'  # TODO: Determine better path
                    report.ExportToFile(report_name, path)
                    self.logger.info(f'Saved convergences to {path}')
                    return pd.read_csv(path, index_col=0)
                except Exception as e:
                    self.logger.error(
                        f"Error could not save and export hfss plot to {path}.\
                                Is the plot made in HFSS with the correct name.\
                                Check the HFSS error window. \t Error =  {e}")

            return None<|MERGE_RESOLUTION|>--- conflicted
+++ resolved
@@ -55,19 +55,8 @@
     )
     """HFSS Options"""
 
-<<<<<<< HEAD
     def __init__(self, design: 'QDesign', initiate=True, options: Dict = None):
-        """
-        Create a QRenderer for HFSS simulations, subclassed from QAnsysRenderer.
-=======
-    def __init__(self,
-                 design: 'QDesign',
-                 initiate=True,
-                 render_template: Dict = None,
-                 render_options: Dict = None):
-        """Create a QRenderer for HFSS simulations, subclassed from
-        QAnsysRenderer.
->>>>>>> c9dd8ddf
+        """Create a QRenderer for HFSS simulations, subclassed from QAnsysRenderer.
 
         Args:
             design (QDesign): Use QGeometry within QDesign to obtain elements for Ansys.
@@ -384,16 +373,8 @@
         self.modeler.assign_perfect_E(self.assign_perfE)
 
     def add_drivenmodal_design(self, name: str, connect: bool = True):
-<<<<<<< HEAD
         """
         (deprecated) use new_ansys_design()
-=======
-        """Add a driven modal design with the given name to the project.
-
-        Args:
-            name (str): Name of the new driven modal design
-            connect (bool, optional): Should we connect this session to this design? Defaults to True
->>>>>>> c9dd8ddf
         """
         self.logger.warning(
             'This method is deprecated. Change your scripts to use new_ansys_design()'
@@ -401,16 +382,6 @@
         self.new_ansys_design(name, 'drivenmodal', connect)
 
     def activate_drivenmodal_design(self, name: str = "MetalHFSSDrivenModal"):
-<<<<<<< HEAD
-=======
-        """Add a hfss drivenmodal design with the given name to the project.
-        If the design exists, that will be added WITHOUT altering the suffix of
-        the design name.
-
-        Args:
-            name (str): Name of the new q3d design
-
->>>>>>> c9dd8ddf
         """
         (deprecated) use activate_ansys_design()
         """
@@ -420,16 +391,6 @@
         self.activate_ansys_design(name, 'drivenmodal')
 
     def activate_drivenmodal_setup(self, setup_name_activate: str = None):
-<<<<<<< HEAD
-=======
-        """For active design, either get existing setup, make new setup with
-        name, or make new setup with default name.
-
-        Args:
-            setup_name_activate (str, optional): If name exists for setup, then have pinfo
-                reference it.  If name for setup does not exist, create a new setup with the name.
-                If name is None, create a new setup with default name.
->>>>>>> c9dd8ddf
         """
         (deprecated) use activate_ansys_setup()
         """
@@ -447,16 +408,9 @@
                               min_converged: int = None,
                               pct_refinement: int = None,
                               basis_order: int = None):
-<<<<<<< HEAD
-        """
-        Create a solution setup in Ansys HFSS Driven Modal. If user does not provide arguments, 
-        they will be obtained from default_setup dict.  
+        """Create a solution setup in Ansys HFSS Driven Modal. If user does
+        not provide arguments, they will be obtained from default_setup dict.  
         
-=======
-        """Create a solution setup in Ansys HFSS Driven Modal.   If user does
-        not provide arguments, they will be obtained from hfss_options dict.
-
->>>>>>> c9dd8ddf
         Args:
             name (str, optional): Name of driven modal setup. Defaults to None.
             freq_ghz (int, optional): Frequency in GHz. Defaults to None.
@@ -499,18 +453,8 @@
                     basis_order=basis_order)
 
     def add_eigenmode_design(self, name: str, connect: bool = True):
-<<<<<<< HEAD
         """
         (deprecated) use new_ansys_design()
-=======
-        """Add an eigenmode design with the given name to the project.
-
-        Args:
-            name (str): Name of the new eigenmode design
-            connect (bool, optional): Should we connect this session to this design? Defaults to True
-
-        Returns(pyEPR.ansys.HfssDesign): A eigenmode  within Ansys.
->>>>>>> c9dd8ddf
         """
         self.logger.warning(
             'This method is deprecated. Change your scripts to use new_ansys_design()'
@@ -518,15 +462,6 @@
         self.new_ansys_design(name, 'eigenmode', connect)
 
     def activate_eigenmode_design(self, name: str = "MetalHFSSEigenmode"):
-<<<<<<< HEAD
-=======
-        """Add a hfss eigenmode design with the given name to the project.  If
-        the design exists, that will be added WITHOUT altering the suffix of
-        the design name.
-
-        Args:
-            name (str): Name of the new q3d design
->>>>>>> c9dd8ddf
         """
         (deprecated) use activate_ansys_design()
         """
@@ -536,7 +471,6 @@
         self.activate_ansys_design(name, 'eigenmode')
 
     def activate_eigenmode_setup(self, setup_name_activate: str = None):
-<<<<<<< HEAD
         """
         (deprecated) use activate_ansys_setup()
         """
@@ -544,50 +478,6 @@
             'This method is deprecated. Change your scripts to use activate_ansys_setup()'
         )
         self.activate_ansys_setup(setup_name_activate)
-=======
-        """For active design, either get existing setup, make new setup with
-        name, or make new setup with default name.
-
-        Args:
-            setup_name_activate (str, optional): If name exists for setup, then have pinfo
-                reference it.  If name for setup does not exist, create a new setup with the
-                name.  If name is None, create a new setup with default name.
-        """
-        if self.pinfo:
-            if self.pinfo.project:
-                if self.pinfo.design:
-                    # look for setup name, if not there, then add a new one
-                    if setup_name_activate:
-                        all_setup_names = self.pinfo.design.get_setup_names()
-                        self.pinfo.setup_name = setup_name_activate
-                        if setup_name_activate in all_setup_names:
-                            # When name is given and in design.
-                            # So have pinfo reference existing setup.
-                            self.pinfo.setup = self.pinfo.get_setup(
-                                self.pinfo.setup_name)
-                        else:
-                            # When name is given, but not in design.
-                            # So make a new setup with given name.
-                            self.pinfo.setup = self.add_eigenmode_setup(
-                                name=self.pinfo.setup_name)
-                    else:
-                        # When name is not given, so use default name for setup.
-                        # default name is "Setup"
-                        self.pinfo.setup = self.add_eigenmode_setup()
-                        self.pinfo.setup_name = self.pinfo.setup.name
-
-                else:
-                    self.logger.warning(
-                        " The design within a project is not available, have you opened a design?"
-                    )
-            else:
-                self.logger.warning(
-                    "Project not available, have you opened a project?")
-        else:
-            self.logger.warning(
-                "Have you run connect_ansys()?  Cannot find a reference to Ansys in QRenderer."
-            )
->>>>>>> c9dd8ddf
 
     def add_eigenmode_setup(self,
                             name: str = None,
@@ -599,14 +489,8 @@
                             min_converged: int = None,
                             pct_refinement: int = None,
                             basis_order: int = None):
-<<<<<<< HEAD
-        """
-        Create a solution setup in Ansys HFSS Eigenmode.  If user does not provide arguments, 
-        they will be obtained from default_setup dict.  
-=======
         """Create a solution setup in Ansys HFSS Eigenmode.  If user does not
         provide arguments, they will be obtained from hfss_options dict.
->>>>>>> c9dd8ddf
 
         Args:
             name (str, optional): Name of eigenmode setup. Defaults to "Setup".
@@ -1014,11 +898,7 @@
             variation = "scale_factor='1.2001'". Defaults to None.
 
         Returns:
-<<<<<<< HEAD
             tuple[pandas.DataFrame, pandas.DataFrame]: 
-=======
-            tuple[pandas.core.frame.DataFrame, pandas.core.frame.DataFrame]:
->>>>>>> c9dd8ddf
             1st DataFrame: Convergence_t
             2nd DataFrame: Convergence_f
         """
@@ -1031,73 +911,18 @@
                           variation: str = None,
                           fig: mpl.figure.Figure = None):
         """
-<<<<<<< HEAD
         (deprecated) use EigenmodeAndEPR.plot_convergences()
         """
         print(
             'This method is deprecated. Change your scripts to use the equivalent method '
             'plot_convergence() that has been moved inside the EigenmodeAndEPR class.'
         )
-=======
-        if self.pinfo:
-            convergence_t, convergence_f = self.get_convergences(variation)
-            hfss_plot_convergences_report(convergence_t,
-                                          convergence_f,
-                                          fig=fig,
-                                          _display=True)
-
-
-def hfss_plot_convergences_report(convergence_t: pd.core.frame.DataFrame,
-                                  convergence_f: pd.core.frame.DataFrame,
-                                  fig: mpl.figure.Figure = None,
-                                  _display=True):
-    """Plot convergence frequency vs. pass number if fig is None. Plot delta
-    frequency and solved elements vs. pass number. Plot delta frequency vs.
-    solved elements.
-
-    Args:
-        convergence_t (pandas.core.frame.DataFrame): Convergence vs pass number of the eigenemode freqs.
-        convergence_f (pandas.core.frame.DataFrame): Convergence vs pass number of the eigenemode freqs.
-        fig (matplotlib.figure.Figure, optional): A mpl figure. Defaults to None.
-        _display (bool, optional): Display the plot? Defaults to True.
-    """
-
-    if fig is None:
-        fig = plt.figure(figsize=(11, 3.))
-
-        # Grid spec and axes;    height_ratios=[4, 1], wspace=0.5
-        gs = mpl.gridspec.GridSpec(1, 3, width_ratios=[1.2, 1.5, 1])
-        axs = [fig.add_subplot(gs[i]) for i in range(3)]
-
-        ax0t = axs[1].twinx()
-        plot_convergence_f_vspass(axs[0], convergence_f)
-        plot_convergence_max_df(axs[1], convergence_t.iloc[:, 1])
-        plot_convergence_solved_elem(ax0t, convergence_t.iloc[:, 0])
-        plot_convergence_maxdf_vs_sol(axs[2], convergence_t.iloc[:, 1],
-                                      convergence_t.iloc[:, 0])
-
-        fig.tight_layout(w_pad=0.1)  # pad=0.0, w_pad=0.1, h_pad=1.0)
-
-        # if _display:
-        #     from IPython.display import display
-        #     display(fig)
->>>>>>> c9dd8ddf
 
     def get_f_convergence(self, variation: str = None, save_csv: bool = True):
-        """Create a report inside HFSS to plot the converge of frequency and style it.
-        Saves report to csv file.
-
-<<<<<<< HEAD
+        """Create a report inside HFSS to plot the converge of frequency and
+        style it. Saves report to csv file.
+
         .. code-block:: text
-=======
-def hfss_report_f_convergence(oDesign: epr.ansys.HfssDesign,
-                              setup: epr.ansys.HfssEMSetup,
-                              logger: logging.Logger,
-                              variation: str = None,
-                              save_csv: bool = True):
-    """Create a report inside HFSS to plot the converge of frequency and style
-    it. Saves report to csv file.
->>>>>>> c9dd8ddf
 
                 re(Mode(1)) [g]	re(Mode(2)) [g]	re(Mode(3)) [g]
             Pass []
@@ -1105,18 +930,10 @@
             2	5.114490	5.505828	6.242423
             3	5.278594	5.604426	6.296777
 
-<<<<<<< HEAD
         Args:
             variation ('str', optional): Information from pyEPR; variation should be in the form
                 variation = "scale_factor='1.2001'". Defaults to None.
             save_csv (bool, optional): Save to file? Defaults to True.
-=======
-            re(Mode(1)) [g]     re(Mode(2)) [g] re(Mode(3)) [g]
-        Pass []
-        1       4.643101        4.944204        5.586289
-        2       5.114490        5.505828        6.242423
-        3       5.278594        5.604426        6.296777
->>>>>>> c9dd8ddf
 
         Returns:
             pd.DataFrame: Returns a convergence vs pass number of the eigenemode frequencies.
