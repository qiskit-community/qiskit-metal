# -*- coding: utf-8 -*-

# This code is part of Qiskit.
#
# (C) Copyright IBM 2020.
#
# This code is licensed under the Apache License, Version 2.0. You may
# obtain a copy of this license in the LICENSE.txt file in the root directory
# of this source tree or at http://www.apache.org/licenses/LICENSE-2.0.
#
# Any modifications or derivative works of this code must retain this
# copyright notice, and modified files need to carry a notice indicating
# that they have been altered from the originals.
'''
@date: 2020
@author: Dennis Wang, Zlatko Minev
'''

from typing import List, Tuple, Union

import re
import os
from pathlib import Path
import math
import geopandas
import numpy as np
import pandas as pd
from numpy.linalg import norm
from collections import defaultdict
from platform import system

import shapely
import pyEPR as epr
from pyEPR.ansys import parse_units, HfssApp

from qiskit_metal.draw.utility import to_vec3D
from qiskit_metal.draw.basic import is_rectangle
from qiskit_metal.renderers.renderer_base import QRenderer
from qiskit_metal.toolbox_python.utility_functions import toggle_numbers, bad_fillet_idxs

from qiskit_metal import Dict


def good_fillet_idxs(coords: list,
                     fradius: float,
                     precision: int = 9,
                     isclosed: bool = False):
    """
    Get list of vertex indices in a linestring (isclosed = False) or polygon (isclosed = True) that can be filleted based on
    proximity to neighbors.

    Args:
        coords (list): Ordered list of tuples of vertex coordinates.
        fradius (float): User-specified fillet radius from QGeometry table.
        precision (int, optional): Digits of precision used for round(). Defaults to 9.
        isclosed (bool, optional): Boolean denoting whether the shape is a linestring or polygon. Defaults to False.

    Returns:
        list: List of indices of vertices that can be filleted.
    """
    if isclosed:
        return toggle_numbers(
            bad_fillet_idxs(coords, fradius, precision, isclosed=True),
            len(coords))
    return toggle_numbers(
        bad_fillet_idxs(coords, fradius, precision, isclosed=False),
        len(coords))[1:-1]


def get_clean_name(name: str) -> str:
    """
    Create a valid variable name from the given one by removing having it begin with a letter or underscore
    followed by an unlimited string of letters, numbers, and underscores.

    Args:
        name (str): Initial, possibly unusable, string to be modified.

    Returns:
        str: Variable name consistent with Python naming conventions.
    """
    # Remove invalid characters
    name = re.sub('[^0-9a-zA-Z_]', '', name)
    # Remove leading characters until we find a letter or underscore
    name = re.sub('^[^a-zA-Z_]+', '', name)
    return name


class QAnsysRenderer(QRenderer):
    """
    Extends QRenderer to export designs to Ansys using pyEPR.
    The methods which a user will need for Ansys export should be found within this class.
    """

    #: Default options, over-written by passing ``options` dict to render_options.
    #: Type: Dict[str, str]
<<<<<<< HEAD
    # yapf: disable
    default_options = Dict(
        Lj='10nH', # Lj has units of nanoHenries (nH)
        Cj=0, # Cj *must* be 0 for pyEPR analysis! Cj has units of femtofarads (fF)
        _Rj=0, # _Rj *must* be 0 for pyEPR analysis! _Rj has units of Ohms
        max_mesh_length_jj='7um', # maximum mesh length for Josephson junction elements
        project_path=None, # default project path; if None --> get active
        project_name=None, # default project name
        design_name=None, # default design name
        ansys_file_extension='.aedt', # Ansys file extension for 2016 version and newer
        x_buffer_width_mm=0.2, # Buffer between max/min x and edge of ground plane, in mm
        y_buffer_width_mm=0.2, # Buffer between max/min y and edge of ground plane, in mm
    )
    # yapf: enable

=======

    # yapf: disable
    default_options = Dict(
        Lj='10nH',  # Lj has units of nanoHenries (nH)
        Cj=0,  # Cj *must* be 0 for pyEPR analysis! Cj has units of femtofarads (fF)
        _Rj=0,  # _Rj *must* be 0 for pyEPR analysis! _Rj has units of Ohms
        max_mesh_length_jj='7um',  # maximum mesh length for Josephson junction elements
        project_path=None,  # default project path; if None --> get active
        project_name=None,  # default project name
        design_name=None,  # default design name
        # Ansys file extension for 2016 version and newer
        ansys_file_extension='.aedt',
        # bounding_box_scale_x = 1.2, # Ratio of 'main' chip width to bounding box width
        # bounding_box_scale_y = 1.2, # Ratio of 'main' chip length to bounding box length
        x_buffer_width_mm=0.2,  # Buffer between max/min x and edge of ground plane, in mm
        y_buffer_width_mm=0.2,  # Buffer between max/min y and edge of ground plane, in mm
    )
    # yapf:enable
>>>>>>> fd1d321a
    NAME_DELIM = r'_'

    name = 'ansys'
    """name"""

    # When additional columns are added to QGeometry, this is the example to populate it.
    # e.g. element_extensions = dict(
    #         base=dict(color=str, klayer=int),
    #         path=dict(thickness=float, material=str, perfectE=bool),
    #         poly=dict(thickness=float, material=str), )
    """element extensions dictionary   element_extensions = dict() from base class"""

    # Add columns to junction table during QAnsysRenderer.load()
    # element_extensions  is now being populated as part of load().
    # Determined from element_table_data.

    # Dict structure MUST be same as  element_extensions!!!!!!
    # This dict will be used to update QDesign during init of renderer.
    # Keeping this as a cls dict so could be edited before renderer is instantiated.
    # To update component.options junction table.

    element_table_data = dict(junction=dict(
        inductance=default_options['Lj'],
        capacitance=default_options['Cj'],
        resistance=default_options['_Rj'],
        mesh_kw_jj=parse_units(default_options['max_mesh_length_jj'])))

    def __init__(self,
                 design: 'QDesign',
                 initiate=True,
                 render_template: Dict = None,
                 render_options: Dict = None):
        """
        Create a QRenderer for Ansys.

        Args:
            design (QDesign): Use QGeometry within QDesign to obtain elements for Ansys.
            initiate (bool, optional): True to initiate the renderer. Defaults to True.
            render_template (Dict, optional): Typically used by GUI for template options for GDS. Defaults to None.
            render_options (Dict, optional):  Used to override all options. Defaults to None.
        """
        super().__init__(design=design,
                         initiate=initiate,
                         render_template=render_template,
                         render_options=render_options)

        # Default behavior is to render all components unless a strict subset was chosen
        self.render_everything = True

        self._pinfo = None

    def open_ansys(self,
                   path: str = None,
                   executable: str = 'reg_ansysedt.exe',
                   path_var: str = 'ANSYSEM_ROOT202'):
        """
        Open a session of Ansys. Default is version 2020 R2, but can be overridden.

        Args:
            path (str): path to the Ansys executable. Defaults to None
            executable (str): Name of the ansys executable. Defaults to 'reg_ansysedt.exe'
            path_var (str): Name of the OS environment variable that contains the path to the Ansys executable.
                            Only used when path=None. Defaults to 'ANSYSEM_ROOT202' (Ansys ver. 2020 R2)
        """
        if not system() == 'Windows':
            self.logger.warning(
                'You are using %s, but this is a renderer to Ansys, which only runs on Windows. '
                'Expect any sort of Errors if you try to work with this renderer beyond this point.'
                % system())

        import subprocess
        if path is None:
            try:
                path = os.environ[path_var]
            except KeyError:
                self.logger.error(
                    'environment variable %s not found. Is Ansys 2020 R2 installed on this machine? '
                    'If yes, then create said environment variable. If you have a different version of Ansys, '
                    'then pass to open_ansys() the path to its binary, or the env var that stores it.'
                    % path_var)
                raise
        else:
            path = os.path.abspath(path)
        cmdlist = [os.path.sep.join([path, executable]), '-shortcut']
        subprocess.call(cmdlist, cwd=path)

    def connect_ansys(self,
                      project_path: str = None,
                      project_name: str = None,
                      design_name: str = None):
        """
        If none of the optional parameters are provided: connects to the Ansys COM, then
        checks for, and grab if present, an active project, design, and design setup.

        If the optional parameters are provided: if present, opens the project file and design in Ansys.

        Args:
            project_path (str, optional): path without file name
            project_name (str, optional): file name (with or without extension)
            design_name (str, optional): nome of the default design to open from the project file

        """
        if not system() == 'Windows':
            self.logger.warning(
                'You are using %s, but this is a renderer to Ansys, which only runs on Windows. '
                'Expect any sort of Errors if you try to work with this renderer beyond this point.'
                % system())

        # pyEPR does not like extensions
        if project_name:
            project_name = project_name.replace(".aedt", "")
        # open connection through pyEPR
        import pythoncom
        try:
            self._pinfo = epr.ProjectInfo(
                project_path=self._options['project_path']
                if not project_path else project_path,
                project_name=self._options['project_name']
                if not project_name else project_name,
                design_name=self._options['design_name']
                if not design_name else design_name)
        except pythoncom.com_error as error:
            print("com_error: ", error)
            hr, msg, exc, arg = error.args
            if msg == "Invalid class string":  # and hr == -2147221005 and exc is None and arg is None
                self.logger.error(
                    "pyEPR cannot find the Ansys COM. Ansys installation might not have registered it. "
                    "To verify if this is the problem, execute the following: ",
                    "`print(win32com.client.Dispatch('AnsoftHfss.HfssScriptInterface'))` ",
                    "If the print-out is not `<COMObject ...>` then Ansys COM is not registered, ",
                    "and you will need to look into correcting your Ansys installation."
                )
            raise error

    def disconnect_ansys(self):
        """
        Disconnect Ansys
        """
        if self.pinfo:
            self.pinfo.disconnect()
        else:
            self.logger.warning(
                'This renderer appears to be already disconnected from Ansys')

    def new_ansys_project(self):
        """
        Creates a new empty project in Ansys
        """
        here = HfssApp()
        here.get_app_desktop().new_project()

    def connect_ansys_design(self, design_name: str = None):
        """ Used to switch between existing designs.

        Args:
            design_name (str, optional): Name within the active project. Defaults to None.
        """

        if self.pinfo:
            if self.pinfo.project:
                # TODO: Handle case when design does not EXIST?!?!?
                try:
                    self.pinfo.connect_design(design_name)
                    self.pinfo.connect_setup()
                except AttributeError:
                    self.logger.error(
                        'Please install a more recent version of pyEPR (>=0.8.4.3)'
                    )
            else:
                self.logger.warning(
                    'Either you do not have a project loaded in Ansys, or you are not connected to it. '
                    'Try executing hfss.connect_ansys(), or creating a new Ansys project. '
                    'Also check the help file and other guide notebooks')
        else:
            self.logger.warning(
                'It does not look like you are connected to Ansys. Please use connect_ansys() '
                'and make sure self.pinfo is set. There must be a project open in Ansys first.'
            )

    @property
    def pinfo(self) -> epr.ProjectInfo:
        """Project info for Ansys renderer (class: pyEPR.ProjectInfo)"""
        return self._pinfo

    @property
    def modeler(self):
        if self.pinfo:
            if self.pinfo.design:
                return self.pinfo.design.modeler

    def plot_ansys_fields(self, object_name: str):
        if not self.pinfo:
            return  # TODO all checks
        #TODO: This is just a prototype - should add features and flexibility.
        oFieldsReport = self.pinfo.design._fields_calc
        oModeler = self.pinfo.design._modeler
        setup = self.pinfo.setup

        # Object ID - use tro plot on faces of
        object_id = oModeler.GetObjectIDByName(object_name)
        # Can also use hfss.pinfo.design._modeler.GetFaceIDs("main")
        # TODO: Allow all these need to be customizable, esp QuantityName
<<<<<<< HEAD
        # yapf: disable
        return oFieldsReport.CreateFieldPlot(
            [
                "NAME:Mag_E1",
                "SolutionName:=" , f"{setup.name} : LastAdaptive", # name of the setup 
                "UserSpecifyName:=" , 0,
                "UserSpecifyFolder:=" , 0,
                "QuantityName:=" , "Mag_E",
                "PlotFolder:="  , "E Field",
                "StreamlinePlot:=" , False,
                "AdjacentSidePlot:=" , False,
                "FullModelPlot:=" , False,
                "IntrinsicVar:=" , "Phase=\'0deg\'",
                "PlotGeomInfo:=" , [1,"Surface","FacesList",1, str(object_id)],
            ], "Field")
        # yapf: enable
=======

        # yapf: disable
        return oFieldsReport.CreateFieldPlot(
            [
                "NAME:Mag_E1"        ,
                "SolutionName:="     ,  f"{setup.name} : LastAdaptive",  # name of the setup 
                "UserSpecifyName:="  , 0,
                "UserSpecifyFolder:=", 0,
                "QuantityName:="     , "Mag_E",
                "PlotFolder:="       , "E Field",
                "StreamlinePlot:="   , False,
                "AdjacentSidePlot:=" , False,
                "FullModelPlot:="    , False,
                "IntrinsicVar:="     , "Phase=\'0deg\'",
                "PlotGeomInfo:="     , [1, "Surface", "FacesList", 1, str(object_id)],
            ],  "Field")
        #yapf: enable
>>>>>>> fd1d321a

    def plot_ansys_delete(self, names: list):
        """
        Delete plots from modeler window in Ansys.
        Does not throw an error if names are missing. 

        Can give multiple names, for example:
        hfss.plot_ansys_delete(['Mag_E1', 'Mag_E1_2'])

        Args:
            names (list): Names of plots to delete from modeler window.
        """
        # (["Mag_E1"]
        oFieldsReport = self.pinfo.design._fields_calc
        return oFieldsReport.DeleteFieldPlot(names)

    def add_message(self, msg: str, severity: int = 0):
        """
        Add message to Message Manager box in Ansys.

        Args:
            msg (str): Message to add.
            severity (int): 0 = Informational, 1 = Warning, 2 = Error, 3 = Fatal.
        """
        self.pinfo.design.add_message(msg, severity)

    def save_screenshot(self, path: str = None, show: bool = True):
        try:
            return self.pinfo.design.save_screenshot(path, show)
        except AttributeError:
            self.logger.error(
                'Please install a more recent version of pyEPR (>=0.8.4.3)')

    def render_design(self,
                      selection: Union[list, None] = None,
                      open_pins: Union[list, None] = None,
                      box_plus_buffer: bool = True):
        """
        Initiate rendering of components in design contained in selection, assuming they're valid.
        Components are rendered before the chips they reside on, and subtraction of negative shapes
        is performed at the very end.

        Chip_subtract_dict consists of component names (keys) and a set of all elements within each component that
        will eventually be subtracted from the ground plane. Add objects that are perfect conductors and/or have
        meshing to self.assign_perfE and self.assign_mesh, respectively; both are initialized as empty lists. Note
        that these objects are "refreshed" each time render_design is called (as opposed to in the init function)
        to clear QAnsysRenderer of any leftover items from the last call to render_design.

        Among the components selected for export, there may or may not be unused (unconnected) pins.
        The second parameter, open_pins, contains tuples of the form (component_name, pin_name) that
        specify exactly which pins should be open rather than shorted during the simulation. Both the
        component and pin name must be specified because the latter could be shared by multiple
        components. All pins in this list are rendered with an additional endcap in the form of a
        rectangular cutout, to be subtracted from its respective plane.

        Args:
            selection (Union[list, None], optional): List of components to render. Defaults to None.
            open_pins (Union[list, None], optional): List of tuples of pins that are open. Defaults to None.
            box_plus_buffer (bool): Either calculate a bounding box based on the location of rendered geometries
                                     or use chip size from design class. 
        """
        self.chip_subtract_dict = defaultdict(set)
        self.assign_perfE = []
        self.assign_mesh = []

        self.render_tables(selection)
        self.add_endcaps(open_pins)

        self.render_chips(box_plus_buffer=box_plus_buffer)
        self.subtract_from_ground()
        self.add_mesh()

    def render_tables(self, selection: Union[list, None] = None):
        """
        Render components in design grouped by table type (path, poly, or junction).
        Start by initializing chip boundaries for later use.

        Args:
            selection (Union[list, None], optional): List of components to render. Defaults to None.
        """
        self.min_x_main = float('inf')
        self.min_y_main = float('inf')
        self.max_x_main = float('-inf')
        self.max_y_main = float('-inf')

        for table_type in self.design.qgeometry.get_element_types():
            self.render_components(table_type, selection)

    def render_components(self,
                          table_type: str,
                          selection: Union[list, None] = None):
        """
        Render individual components by breaking them down into individual elements.

        Args:
            table_type (str): Table type (poly, path, or junction).
            selection (Union[list, None], optional): List of components to render. Defaults to None.
        """
        # Establish bounds for exported components and update these accordingly

        selection = selection if selection else []
        table = self.design.qgeometry.tables[table_type]

        if selection:
            qcomp_ids, case = self.get_unique_component_ids(selection)

            if qcomp_ids:  # Render strict subset of components
                # Update bounding box (and hence main chip dimensions)
                for qcomp_id in qcomp_ids:
                    min_x, min_y, max_x, max_y = self.design._components[
                        qcomp_id].qgeometry_bounds()
                    self.min_x_main = min(min_x, self.min_x_main)
                    self.min_y_main = min(min_y, self.min_y_main)
                    self.max_x_main = max(max_x, self.max_x_main)
                    self.max_y_main = max(max_y, self.max_y_main)
            else:  # All components rendered
                for qcomp in self.design.components:
                    min_x, min_y, max_x, max_y = self.design.components[
                        qcomp].qgeometry_bounds()
                    self.min_x_main = min(min_x, self.min_x_main)
                    self.min_y_main = min(min_y, self.min_y_main)
                    self.max_x_main = max(max_x, self.max_x_main)
                    self.max_y_main = max(max_y, self.max_y_main)

            if case != 1:  # Render a subset of components using mask
                mask = table['component'].isin(qcomp_ids)
                table = table[mask]

        else:
            for qcomp in self.design.components:
                min_x, min_y, max_x, max_y = self.design.components[
                    qcomp].qgeometry_bounds()
                self.min_x_main = min(min_x, self.min_x_main)
                self.min_y_main = min(min_y, self.min_y_main)
                self.max_x_main = max(max_x, self.max_x_main)
                self.max_y_main = max(max_y, self.max_y_main)

        for _, qgeom in table.iterrows():
            self.render_element(qgeom, bool(table_type == 'junction'))

    def render_element(self, qgeom: pd.Series, is_junction: bool):
        """
        Render an individual shape whose properties are listed in a row of QGeometry table.
        Junction elements are handled separately from non-junction elements, as the former
        consist of two rendered shapes, not just one.

        Args:
            qgeom (pd.Series): GeoSeries of element properties.
            is_junction (bool): Whether or not qgeom belongs to junction table.
        """
        qc_shapely = qgeom.geometry
        if is_junction:
            self.render_element_junction(qgeom)
        else:
            if isinstance(qc_shapely, shapely.geometry.Polygon):
                self.render_element_poly(qgeom)
            elif isinstance(qc_shapely, shapely.geometry.LineString):
                self.render_element_path(qgeom)

    def render_element_junction(self, qgeom: pd.Series):
        """
        Render a Josephson junction consisting of
        1. A rectangle of length pad_gap and width inductor_width. Defines lumped element
           RLC boundary condition.
        2. A line that is later used to calculate the voltage in post-processing analysis.

        Args:
            qgeom (pd.Series): GeoSeries of element properties.
        """
        ansys_options = dict(transparency=0.0)

        qc_name = 'Lj_' + str(qgeom['component'])
        qc_elt = get_clean_name(qgeom['name'])
        qc_shapely = qgeom.geometry
        qc_chip_z = parse_units(self.design.get_chip_z(qgeom.chip))
        qc_width = parse_units(qgeom.width)

        name = f'{qc_name}{QAnsysRenderer.NAME_DELIM}{qc_elt}'

        endpoints = parse_units(list(qc_shapely.coords))
        endpoints_3d = to_vec3D(endpoints, qc_chip_z)
        x0, y0, z0 = endpoints_3d[0]
        x1, y1, z0 = endpoints_3d[1]
        if abs(y1 - y0) > abs(x1 - x0):
            # Junction runs vertically up/down
            x_min, x_max = x0 - qc_width / 2, x0 + qc_width / 2
            y_min, y_max = min(y0, y1), max(y0, y1)
        else:
            # Junction runs horizontally left/right
            x_min, x_max = min(x0, x1), max(x0, x1)
            y_min, y_max = y0 - qc_width / 2, y0 + qc_width / 2

        # Draw rectangle
        self.logger.debug(f'Drawing a rectangle: {name}')
        poly_ansys = self.modeler.draw_rect_corner([x_min, y_min, qc_chip_z],
                                                   x_max - x_min, y_max - y_min,
                                                   qc_chip_z, **ansys_options)
        axis = 'x' if abs(x1 - x0) > abs(y1 - y0) else 'y'
        self.modeler.rename_obj(poly_ansys, 'JJ_rect_' + name)
        self.assign_mesh.append('JJ_rect_' + name)

        # Draw line
        poly_jj = self.modeler.draw_polyline([endpoints_3d[0], endpoints_3d[1]],
                                             closed=False,
                                             **dict(color=(128, 0, 128)))
        poly_jj = poly_jj.rename('JJ_' + name + '_')
        poly_jj.show_direction = True

    def render_element_poly(self, qgeom: pd.Series):
        """
        Render a closed polygon.

        Args:
            qgeom (pd.Series): GeoSeries of element properties.
        """
        ansys_options = dict(transparency=0.0)

        qc_name = self.design._components[qgeom['component']].name
        qc_elt = get_clean_name(qgeom['name'])

        qc_shapely = qgeom.geometry  # shapely geom
        qc_chip_z = parse_units(self.design.get_chip_z(qgeom.chip))
        qc_fillet = round(qgeom.fillet, 7)

        name = f'{qc_elt}{QAnsysRenderer.NAME_DELIM}{qc_name}'

        points = parse_units(list(
            qc_shapely.exterior.coords))  # list of 2d point tuples
        points_3d = to_vec3D(points, qc_chip_z)

        if is_rectangle(qc_shapely):  # Draw as rectangle
            self.logger.debug(f'Drawing a rectangle: {name}')
            x_min, y_min, x_max, y_max = qc_shapely.bounds
            poly_ansys = self.modeler.draw_rect_corner(
                *parse_units([[x_min, y_min, qc_chip_z], x_max - x_min,
                              y_max - y_min, qc_chip_z]), **ansys_options)
            self.modeler.rename_obj(poly_ansys, name)

        else:
            # Draw general closed poly
            poly_ansys = self.modeler.draw_polyline(points_3d[:-1],
                                                    closed=True,
                                                    **ansys_options)
            # rename: handle bug if the name of the cut already exits and is used to make a cut
            poly_ansys = poly_ansys.rename(name)

        qc_fillet = round(qgeom.fillet, 7)
        if qc_fillet > 0:
            qc_fillet = parse_units(qc_fillet)
            idxs_to_fillet = good_fillet_idxs(
                points,
                qc_fillet,
                precision=self.design._template_options.PRECISION,
                isclosed=True)
            if idxs_to_fillet:
                self.modeler._fillet(qc_fillet, idxs_to_fillet, poly_ansys)

        # Subtract interior shapes, if any
        if len(qc_shapely.interiors) > 0:
            for i, x in enumerate(qc_shapely.interiors):
                interior_points_3d = to_vec3D(parse_units(list(x.coords)),
                                              qc_chip_z)
                inner_shape = self.modeler.draw_polyline(
                    interior_points_3d[:-1], closed=True)
                self.modeler.subtract(name, [inner_shape])

        # Input chip info into self.chip_subtract_dict
        if qgeom.chip not in self.chip_subtract_dict:
            self.chip_subtract_dict[qgeom.chip] = set()

        if qgeom['subtract']:
            self.chip_subtract_dict[qgeom.chip].add(name)

        # Potentially add to list of elements to metallize
        elif not qgeom['helper']:
            self.assign_perfE.append(name)

    def render_element_path(self, qgeom: pd.Series):
        """
        Render a path-type element.

        Args:
            qgeom (pd.Series): GeoSeries of element properties.
        """
        ansys_options = dict(transparency=0.0)

        qc_name = self.design._components[qgeom['component']].name
        qc_elt = get_clean_name(qgeom['name'])

        qc_shapely = qgeom.geometry  # shapely geom
        qc_chip_z = parse_units(self.design.get_chip_z(qgeom.chip))

        name = f'{qc_elt}{QAnsysRenderer.NAME_DELIM}{qc_name}'

        qc_width = parse_units(qgeom.width)

        points = parse_units(list(qc_shapely.coords))
        points_3d = to_vec3D(points, qc_chip_z)

        try:
            poly_ansys = self.modeler.draw_polyline(points_3d,
                                                    closed=False,
                                                    **ansys_options)
        except AttributeError:
            if self.modeler is None:
                self.logger.error(
                    'No modeler was found. Are you connected to an active Ansys Design?'
                )
            raise

        poly_ansys = poly_ansys.rename(name)

        qc_fillet = round(qgeom.fillet, 7)
        if qc_fillet > 0:
            qc_fillet = parse_units(qc_fillet)
            idxs_to_fillet = good_fillet_idxs(
                points,
                qc_fillet,
                precision=self.design._template_options.PRECISION,
                isclosed=False)
            if idxs_to_fillet:
                self.modeler._fillet(qc_fillet, idxs_to_fillet, poly_ansys)

        if qc_width:
            x0, y0 = points[0]
            x1, y1 = points[1]
            vlen = math.sqrt((x1 - x0)**2 + (y1 - y0)**2)
            p0 = np.array([
                x0, y0, 0
            ]) + qc_width / (2 * vlen) * np.array([y0 - y1, x1 - x0, 0])
            p1 = np.array([
                x0, y0, 0
            ]) + qc_width / (2 * vlen) * np.array([y1 - y0, x0 - x1, 0])
            shortline = self.modeler.draw_polyline([p0, p1],
                                                   closed=False)  # sweepline
            import pythoncom
            try:
                self.modeler._sweep_along_path(shortline, poly_ansys)
            except pythoncom.com_error as error:
                print("com_error: ", error)
                hr, msg, exc, arg = error.args
                if msg == "Exception occurred." and hr == -2147352567:
                    self.logger.error(
                        "We cannot find a writable design. \n  Either you are trying to use a Ansys "
                        "design that is not empty, in which case please clear it manually or with the "
                        "renderer method clean_active_design(). \n  Or you accidentally deleted "
                        "the design in Ansys, in which case please create a new one."
                    )
                raise error

        if qgeom.chip not in self.chip_subtract_dict:
            self.chip_subtract_dict[qgeom.chip] = set()

        if qgeom['subtract']:
            self.chip_subtract_dict[qgeom.chip].add(name)

        elif qgeom['width'] and (not qgeom['helper']):
            self.assign_perfE.append(name)

    def render_chips(self,
                     draw_sample_holder: bool = True,
                     box_plus_buffer: bool = True):
        """
        Render chips using info from design.get_chip_size method.

        Renders the ground plane of this chip (if one is present).
        Renders the wafer of the chip.

        Args:
            draw_sample_holder (bool, optional): Option to draw vacuum box around chip. Defaults to True.
            box_plus_buffer (bool): Either calculate a bounding box based on the location of rendered geometries
                                     or use chip size from design class. 
        """
        ansys_options = dict(transparency=0.0)

        for chip_name in self.chip_subtract_dict:
            ops = self.design._chips[chip_name]
            p = self.design.get_chip_size(chip_name)
            origin = parse_units([p['center_x'], p['center_y'], p['center_z']])
            size = parse_units([p['size_x'], p['size_y'], p['size_z']])
            vac_height = parse_units(
                [p['sample_holder_top'], p['sample_holder_bottom']])
            if chip_name == 'main':
                # Draw plane, wafer, and sample holder (vacuum box)
                # x and y dimensions of the vacuum box are identical to that of the 'main' chip
                self.min_x_main = parse_units(self.min_x_main)
                self.max_x_main = parse_units(self.max_x_main)
                self.min_y_main = parse_units(self.min_y_main)
                self.max_y_main = parse_units(self.max_y_main)
                comp_center_x = (self.min_x_main + self.max_x_main) / 2
                comp_center_y = (self.min_y_main + self.max_y_main) / 2
                min_x_edge = self.min_x_main - parse_units(
                    self._options['x_buffer_width_mm'])
                max_x_edge = self.max_x_main + parse_units(
                    self._options['x_buffer_width_mm'])
                min_y_edge = self.min_y_main - parse_units(
                    self._options['y_buffer_width_mm'])
                max_y_edge = self.max_y_main + parse_units(
                    self._options['y_buffer_width_mm'])
<<<<<<< HEAD
                if self.render_everything and (
                        origin[0] - size[0] / 2 <= min_x_edge < max_x_edge <=
                        origin[0] + size[0] / 2) and (origin[1] - size[1] / 2 <=
                                                      min_y_edge < max_y_edge <=
                                                      origin[1] + size[1] / 2):
                    # All components are rendered and the overall bounding box lies within 9 X 6 chip
=======

                if not box_plus_buffer:
                    # Expect all components are rendered and
                    # the overall bounding box lies within 9 X 6 chip
                    if not (origin[0] - size[0] / 2 <= self.min_x_main <
                            self.max_x_main <= origin[0] + size[0] / 2) and (
                                origin[1] - size[1] / 2 <= self.min_y_main <
                                self.max_y_main <= origin[1] + size[1] / 2):
                        self.logger.warning(
                            'A bounding box with buffer around the QComponents are outside of the size of chip denoted in DesignPlanar.\n'
                            'Chip size from DesignPlanar is:\n'
                            f' x={size[0]}, y={size[1]}, z={size[2]}; centered at x={origin[0]}, y={origin[1]}, z={origin[2]}. \n'
                            'Bounding box with buffer for rendered geometries is:\n'
                            f' min_x={self.min_x_main}, max_x={self.max_x_main}, min_y={self.min_y_main}, max_y={self.max_y_main}.'
                        )

>>>>>>> fd1d321a
                    plane = self.modeler.draw_rect_center(
                        origin,
                        x_size=size[0],
                        y_size=size[1],
                        name=f'ground_{chip_name}_plane',
                        **ansys_options)

                    whole_chip = self.modeler.draw_box_center(
                        [origin[0], origin[1], size[2] / 2],
                        [size[0], size[1], -size[2]],
                        name=chip_name,
                        material=ops['material'],
                        color=(186, 186, 205),
                        transparency=0.2,
                        wireframe=False)
                    if draw_sample_holder:
                        vacuum_box = self.modeler.draw_box_center(
                            [
                                origin[0], origin[1],
                                (vac_height[0] - vac_height[1]) / 2
                            ], [size[0], size[1],
                                sum(vac_height)],
                            name='sample_holder')
                else:
                    # A strict subset of components is rendered, or exported components extend beyond boundaries of 9 X 6 chip
                    x_width = max_x_edge - min_x_edge
                    y_width = max_y_edge - min_y_edge

                    plane = self.modeler.draw_rect_center(
                        [comp_center_x, comp_center_y, origin[2]],
                        x_size=x_width,
                        y_size=y_width,
                        name=f'ground_{chip_name}_plane',
                        **ansys_options)
                    whole_chip = self.modeler.draw_box_center(
                        [comp_center_x, comp_center_y, size[2] / 2],
                        [x_width, y_width, -size[2]],
                        name=chip_name,
                        material=ops['material'],
                        color=(186, 186, 205),
                        transparency=0.2,
                        wireframe=False)
                    if draw_sample_holder:
                        vacuum_box = self.modeler.draw_box_center(
                            [
                                comp_center_x, comp_center_y,
                                (vac_height[0] - vac_height[1]) / 2
                            ], [x_width, y_width,
                                sum(vac_height)],
                            name='sample_holder')
            else:
                # Only draw plane and wafer
                plane = self.modeler.draw_rect_center(
                    origin,
                    x_size=size[0],
                    y_size=size[1],
                    name=f'ground_{chip_name}_plane',
                    **ansys_options)

                whole_chip = self.modeler.draw_box_center(
                    [origin[0], origin[1], size[2] / 2],
                    [size[0], size[1], -size[2]],
                    name=chip_name,
                    material=ops['material'],
                    color=(186, 186, 205),
                    transparency=0.2,
                    wireframe=False)
            if self.chip_subtract_dict[
                    chip_name]:  # Any layer which has subtract=True qgeometries will have a ground plane
                self.assign_perfE.append(f'ground_{chip_name}_plane')

    def add_endcaps(self, open_pins: Union[list, None] = None):
        """
        Create endcaps (rectangular cutouts) for all pins in the list open_pins and add them to chip_subtract_dict.
        Each element in open_pins takes on the form (component_name, pin_name) and corresponds to a single pin.

        Args:
            open_pins (Union[list, None], optional): List of tuples of pins that are open. Defaults to None.
        """
        open_pins = open_pins if open_pins else []

        for comp, pin in open_pins:
            pin_dict = self.design.components[comp].pins[pin]
            width, gap = parse_units([pin_dict['width'], pin_dict['gap']])
            mid, normal = parse_units(pin_dict['middle']), pin_dict['normal']
            rect_mid = np.append(mid + normal * gap / 2, [0])
            # Assumption: pins only point in x or y directions
            # If this assumption is not satisfied, draw_rect_center no longer works -> must use draw_polyline
            endcap_name = f'endcap_{comp}_{pin}'
            if abs(normal[0]) > abs(normal[1]):
                self.modeler.draw_rect_center(rect_mid,
                                              x_size=gap,
                                              y_size=width + 2 * gap,
                                              name=endcap_name)
            else:
                self.modeler.draw_rect_center(rect_mid,
                                              x_size=width + 2 * gap,
                                              y_size=gap,
                                              name=endcap_name)
            self.chip_subtract_dict[pin_dict['chip']].add(endcap_name)

    def subtract_from_ground(self):
        """
        For each chip, subtract all "negative" shapes residing on its surface if any such shapes exist.
        """
        for chip, shapes in self.chip_subtract_dict.items():
            if shapes:
                import pythoncom
                try:
                    self.modeler.subtract(f'ground_{chip}_plane', list(shapes))
                except pythoncom.com_error as error:
                    print("com_error: ", error)
                    hr, msg, exc, arg = error.args
                    if msg == "Exception occurred." and hr == -2147352567:
                        self.logger.error(
                            "This error might indicate that a component was not correctly rendered in Ansys. \n"
                            "This might have been caused by floating point numerical corrections. \n For example "
                            "Ansys will inconsistently render (or not) routing that has 180deg jogs with the two "
                            "adjacent segments spaced 'exactly' twice the fillet radius (U shaped routing). \n"
                            "In this example, changing your fillet radius to a smaller number would solve the issue."
                        )
                    raise error

    def add_mesh(self):
        """
        Add mesh to all elements in self.assign_mesh.
        """
        if self.assign_mesh:
            self.modeler.mesh_length(
                'small_mesh',
                self.assign_mesh,
                MaxLength=self._options['max_mesh_length_jj'])

    def clean_active_design(self):
        """
        Remove all elements from Ansys Modeler.
        """
        if self.pinfo:
            if self.pinfo.get_all_object_names():
                project_name = self.pinfo.project_name
                design_name = self.pinfo.design_name
                select_all = ','.join(self.pinfo.get_all_object_names())

                oDesktop = self.pinfo.design.parent.parent._desktop  # self.pinfo.design does not work
                oProject = oDesktop.SetActiveProject(project_name)
                oDesign = oProject.SetActiveDesign(design_name)

                # The available editors: "Layout", "3D Modeler", "SchematicEditor"
                oEditor = oDesign.SetActiveEditor("3D Modeler")

                oEditor.Delete(["NAME:Selections", "Selections:=", select_all])<|MERGE_RESOLUTION|>--- conflicted
+++ resolved
@@ -93,7 +93,6 @@
 
     #: Default options, over-written by passing ``options` dict to render_options.
     #: Type: Dict[str, str]
-<<<<<<< HEAD
     # yapf: disable
     default_options = Dict(
         Lj='10nH', # Lj has units of nanoHenries (nH)
@@ -109,26 +108,6 @@
     )
     # yapf: enable
 
-=======
-
-    # yapf: disable
-    default_options = Dict(
-        Lj='10nH',  # Lj has units of nanoHenries (nH)
-        Cj=0,  # Cj *must* be 0 for pyEPR analysis! Cj has units of femtofarads (fF)
-        _Rj=0,  # _Rj *must* be 0 for pyEPR analysis! _Rj has units of Ohms
-        max_mesh_length_jj='7um',  # maximum mesh length for Josephson junction elements
-        project_path=None,  # default project path; if None --> get active
-        project_name=None,  # default project name
-        design_name=None,  # default design name
-        # Ansys file extension for 2016 version and newer
-        ansys_file_extension='.aedt',
-        # bounding_box_scale_x = 1.2, # Ratio of 'main' chip width to bounding box width
-        # bounding_box_scale_y = 1.2, # Ratio of 'main' chip length to bounding box length
-        x_buffer_width_mm=0.2,  # Buffer between max/min x and edge of ground plane, in mm
-        y_buffer_width_mm=0.2,  # Buffer between max/min y and edge of ground plane, in mm
-    )
-    # yapf:enable
->>>>>>> fd1d321a
     NAME_DELIM = r'_'
 
     name = 'ansys'
@@ -331,24 +310,6 @@
         object_id = oModeler.GetObjectIDByName(object_name)
         # Can also use hfss.pinfo.design._modeler.GetFaceIDs("main")
         # TODO: Allow all these need to be customizable, esp QuantityName
-<<<<<<< HEAD
-        # yapf: disable
-        return oFieldsReport.CreateFieldPlot(
-            [
-                "NAME:Mag_E1",
-                "SolutionName:=" , f"{setup.name} : LastAdaptive", # name of the setup 
-                "UserSpecifyName:=" , 0,
-                "UserSpecifyFolder:=" , 0,
-                "QuantityName:=" , "Mag_E",
-                "PlotFolder:="  , "E Field",
-                "StreamlinePlot:=" , False,
-                "AdjacentSidePlot:=" , False,
-                "FullModelPlot:=" , False,
-                "IntrinsicVar:=" , "Phase=\'0deg\'",
-                "PlotGeomInfo:=" , [1,"Surface","FacesList",1, str(object_id)],
-            ], "Field")
-        # yapf: enable
-=======
 
         # yapf: disable
         return oFieldsReport.CreateFieldPlot(
@@ -366,7 +327,6 @@
                 "PlotGeomInfo:="     , [1, "Surface", "FacesList", 1, str(object_id)],
             ],  "Field")
         #yapf: enable
->>>>>>> fd1d321a
 
     def plot_ansys_delete(self, names: list):
         """
@@ -766,14 +726,6 @@
                     self._options['y_buffer_width_mm'])
                 max_y_edge = self.max_y_main + parse_units(
                     self._options['y_buffer_width_mm'])
-<<<<<<< HEAD
-                if self.render_everything and (
-                        origin[0] - size[0] / 2 <= min_x_edge < max_x_edge <=
-                        origin[0] + size[0] / 2) and (origin[1] - size[1] / 2 <=
-                                                      min_y_edge < max_y_edge <=
-                                                      origin[1] + size[1] / 2):
-                    # All components are rendered and the overall bounding box lies within 9 X 6 chip
-=======
 
                 if not box_plus_buffer:
                     # Expect all components are rendered and
@@ -790,7 +742,6 @@
                             f' min_x={self.min_x_main}, max_x={self.max_x_main}, min_y={self.min_y_main}, max_y={self.max_y_main}.'
                         )
 
->>>>>>> fd1d321a
                     plane = self.modeler.draw_rect_center(
                         origin,
                         x_size=size[0],
