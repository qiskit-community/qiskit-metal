# -*- coding: utf-8 -*-

# This code is part of Qiskit.
#
# (C) Copyright IBM 2017, 2021.
#
# This code is licensed under the Apache License, Version 2.0. You may
# obtain a copy of this license in the LICENSE.txt file in the root directory
# of this source tree or at http://www.apache.org/licenses/LICENSE-2.0.
#
# Any modifications or derivative works of this code must retain this
# copyright notice, and modified files need to carry a notice indicating
# that they have been altered from the originals.
"""
Delegate for display of QComponents in Library tab
"""

import importlib
import inspect
import os

from PySide2.QtCore import QAbstractItemModel, QAbstractProxyModel, QModelIndex, Qt, Signal
from PySide2.QtGui import QPainter, QTextDocument
from PySide2.QtWidgets import QItemDelegate, QStyle, QStyleOptionViewItem, QWidget

from qiskit_metal._gui.widgets.qlibrary_display.file_model_qlibrary import QFileSystemLibraryModel
from qiskit_metal.toolbox_metal.exceptions import QLibraryGUIException


class LibraryDelegate(QItemDelegate):
    """
    Delegate for QLibrary view
    Requires LibraryModel
    """

    tool_tip_signal = Signal(str)

    def __init__(self, parent: QWidget = None):
        """
         Initializer for LibraryDelegate
<<<<<<< HEAD


        Args:
=======
        Arguments:
>>>>>>> 3ecd7eb2
            parent(QWidget): parent
        """
        super().__init__(parent)
        #  The Delegate may belong to a view using a ProxyModel but even so
        #  the source model for that Proxy Model(s) should be a QFileSystemLibraryModel
        self.source_model_type = QFileSystemLibraryModel
        self.is_dev_mode = False  # Whether the MetalGUI is in Developer Mode or not

    def get_source_model(self, model: QAbstractItemModel, source_type: type):  # pylint: disable=R0201, no-self-use
        """
        The Delegate may belong to a view using a ProxyModel. However,
        the source model for that Proxy Model(s) should be a QFileSystemLibraryModel
        and is returned by this function
<<<<<<< HEAD


        Args:
=======
        Arguments:
>>>>>>> 3ecd7eb2
            model(QAbstractItemModel): Current model
            source_type(type): Expected source model type
        Returns:
            QFileSystemLibraryModel: Source model
        Raises:
            QLibraryGUIException: If unable to find the source model for the given model
        """
        while True:
            # https://stackoverflow.com/questions/50478661/python-isinstance-not-working-as-id-expect
            if model.__class__.__name__ == source_type.__name__:
                return model
            if isinstance(model, QAbstractProxyModel):
                model = model.sourceModel()
            else:
                raise QLibraryGUIException(
                    f"Unable to find source model: "
                    f"\n Expected Type is:"
                    f"\n{source_type}"
                    f"\n First non-proxy model type found is"
                    f"\n{type(model)} for"
                    f"\n{model}")

    def paint(self, painter: QPainter, option: QStyleOptionViewItem,
              index: QModelIndex):
        """
        Displays dirty files in red with corresponding rebuild buttons
        if in developer mode (is_dev_mode). Otherwise, renders normally
        Args:
            painter (QPainter): Current painter
            option (QStyleOptionViewItem): Current option
            index (QModelIndex): Current index of related model
        """

        self.emit_tool_tip(option, index)

        if self.is_dev_mode:
            source_model = self.get_source_model(index.model(),
                                                 self.source_model_type)

            model = index.model()

            # get data of filename
            filename = str(
                model.data(
                    model.sibling(index.row(), source_model.FILENAME, index)))

            if source_model.is_file_dirty(filename):
                if index.column() == source_model.FILENAME:

                    text = filename
                    palette = option.palette
                    document = QTextDocument()
                    document.setDefaultFont(option.font)
                    document.setHtml(f"<font color={'red'}>{text}</font>")
                    background_color = palette.base().color()
                    painter.save()
                    painter.fillRect(option.rect, background_color)
                    painter.translate(option.rect.x(), option.rect.y())
                    document.drawContents(painter)
                    painter.restore()

                elif index.column() == source_model.REBUILD:
                    if '.py' in filename:
                        text = "rebuild"
                        palette = option.palette
                        document = QTextDocument()
                        # needed to add Right Alignment:  qt bug :
                        # https://bugreports.qt.io/browse/QTBUG-22851
                        document.setTextWidth(option.rect.width())
                        text_options = document.defaultTextOption()
                        text_options.setTextDirection(Qt.RightToLeft)
                        document.setDefaultTextOption(
                            text_options)  # get right alignment
                        document.setDefaultFont(option.font)
                        document.setHtml(
                            f'<font color={"red"}> <b> {text}</b> </font>')
                        background_color = palette.base().color()
                        painter.save()
                        painter.fillRect(option.rect, background_color)
                        painter.translate(option.rect.x(), option.rect.y())
                        document.drawContents(painter)
                        painter.restore()

            else:
                QItemDelegate.paint(self, painter, option, index)

        else:
            QItemDelegate.paint(self, painter, option, index)

    def emit_tool_tip(self, option: QStyleOptionViewItem, index: QModelIndex):
        """

        Args:
            option (QStyleOptionViewItem): Contains current style flags
            index (QModelIndex): Index being moused over

        Emits:
           tool_tip_signal(str): The TOOLTIP for the QComponent of the index
        """
        if option.state & QStyle.State_MouseOver:  # if option.state  == QStyle.State_MouseOver: Qt.WA_Hover
            source_model = self.get_source_model(index.model(),
                                                 self.source_model_type)

            model = index.model()
            full_path = source_model.filePath(model.mapToSource(index))

            # try:
            try:
                current_class = self.get_class_from_abs_file_path(full_path)
                information = current_class.TOOLTIP
            except:
                information = ""

            self.tool_tip_signal.emit(information)

    def get_class_from_abs_file_path(self, abs_file_path):
        """
        Gets the corresponding class object for the absolute file path to the file containing that
        class definition

        Args:
            abs_file_path (str): absolute file path to the file containing the QComponent class definition

        getting class from absolute file path -
        https://stackoverflow.com/questions/452969/does-python-have-an-equivalent-to-java-class-forname

        """
        qis_abs_path = abs_file_path[abs_file_path.
                                     index(__name__.split('.')[0]):]

        # Windows users' qis_abs_path may use os.sep or '/' due to PySide's
        # handling of file names
        qis_mod_path = qis_abs_path.replace(os.sep, '.')[:-len('.py')]
        qis_mod_path = qis_mod_path.replace(
            "/", '.')  # users cannot use '/' in filename

        mymodule = importlib.import_module(qis_mod_path)
        members = inspect.getmembers(mymodule, inspect.isclass)
        class_owner = qis_mod_path.split('.')[-1]
        for memtup in members:
            if len(memtup) > 1:
                if str(memtup[1].__module__).endswith(class_owner):
                    return memtup[1]<|MERGE_RESOLUTION|>--- conflicted
+++ resolved
@@ -38,13 +38,8 @@
     def __init__(self, parent: QWidget = None):
         """
          Initializer for LibraryDelegate
-<<<<<<< HEAD
-
-
-        Args:
-=======
-        Arguments:
->>>>>>> 3ecd7eb2
+
+        Args:
             parent(QWidget): parent
         """
         super().__init__(parent)
@@ -58,13 +53,8 @@
         The Delegate may belong to a view using a ProxyModel. However,
         the source model for that Proxy Model(s) should be a QFileSystemLibraryModel
         and is returned by this function
-<<<<<<< HEAD
-
-
-        Args:
-=======
-        Arguments:
->>>>>>> 3ecd7eb2
+
+        Args:
             model(QAbstractItemModel): Current model
             source_type(type): Expected source model type
         Returns:
