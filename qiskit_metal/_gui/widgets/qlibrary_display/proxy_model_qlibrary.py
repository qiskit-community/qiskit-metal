# -*- coding: utf-8 -*-

# This code is part of Qiskit.
#
# (C) Copyright IBM 2017, 2021.
#
# This code is licensed under the Apache License, Version 2.0. You may
# obtain a copy of this license in the LICENSE.txt file in the root directory
# of this source tree or at http://www.apache.org/licenses/LICENSE-2.0.
#
# Any modifications or derivative works of this code must retain this
# copyright notice, and modified files need to carry a notice indicating
# that they have been altered from the originals.
"""
Proxy Model to clean display of QComponents in Library tab
"""

import typing

<<<<<<< HEAD
from PySide2.QtCore import QModelIndex, QSortFilterProxyModel, Qt, QSize
from PySide2.QtWidgets import QWidget, QFileSystemModel
=======
from PySide6.QtCore import QModelIndex, QSortFilterProxyModel, Qt, QSize
from PySide6.QtWidgets import QWidget
>>>>>>> a72617f5


class LibraryFileProxyModel(QSortFilterProxyModel):
    """
    Proxy Model to clean up display for QFileSystemLibraryModel
    """

    def __init__(self, parent: QWidget = None):
        """Proxy Model for cleaning up QFileSystemLibraryModel for displaying GUI's QLibrary
        Args:
            parent:(QWidget) Parent widget
        """

        super().__init__(parent)

        # finds all files that
        # (Aren't hidden (begin w/ .), don't begin with __init__, don't begin with _template, etc. AND end in .py)  OR (don't begin with __pycache__ and don't have a '.' in the name   # pylint: disable=line-too-long
        # (QComponent files) OR (Directories)
        self.accepted_files__regex = r"(^((?!\.))(?!base)(?!__init__)(?!_template)(?!_parsed)(?!__pycache__).*\.py)|(?!__pycache__)(^([^.]+)$)"  # pylint: disable=line-too-long
<<<<<<< HEAD
        self.setFilterRegExp(self.accepted_files__regex)
        self.filter_text = ""
=======
        self.setFilterRegularExpression(self.accepted_files__regex)
>>>>>>> a72617f5

    def filterAcceptsColumn(
            self, source_column: int, source_parent: QModelIndex) -> bool:  #pylint: disable=unused-argument
        """
        Filters out unwanted file information in display
        Args:
            source_column(int): Display column in question
            source_parent(QModelIndex): Parent index
        Returns:
            bool: Whether to display column


        """
        # Won't show Size, Kind, Date Modified, etc. for QFileSystemModel
        if source_column > 0:
            return False
        return True

    def filterAcceptsRow(
            self, source_row: int, source_parent: QModelIndex) -> bool:  #pylint: disable=unused-argument
        """
        Filters out unwanted file information in display
        Args:
            source_column(int): Display column in question
            source_parent(QModelIndex): Parent index
        Returns:
            bool: Whether to display column

        """
        source_model = self.sourceModel()
        nameCache = source_model.nameCache

        index = source_model.index(source_row, 0, source_parent)
        relativeFilename = index.data(QFileSystemModel.FileNameRole)
        displayName = nameCache[
            relativeFilename] if relativeFilename in nameCache else None
        #fi = source_model.fileInfo(index)

        if displayName != None:
            found = (self.filter_text in relativeFilename) or (self.filter_text
                                                               in displayName)
        else:
            found = (self.filter_text in relativeFilename)

        accept = (not relativeFilename.startswith("_")) and found
        return accept

    def data(self,
             index: QModelIndex,
             role: int = Qt.DisplayRole) -> typing.Any:
        """
        Sets standard size hint for indexes and allows
        Args:
            index(QModelIndex): Model Index holding data
            role(int): DisplayRole being requested of index
        Returns:
            Any (QVariant): Data stored under the given role for the item referred to by the index.
        """

        # allow editable
        if role == Qt.EditRole:
            return self.data(index, Qt.DisplayRole)

        return super().data(index, role)<|MERGE_RESOLUTION|>--- conflicted
+++ resolved
@@ -17,13 +17,8 @@
 
 import typing
 
-<<<<<<< HEAD
-from PySide2.QtCore import QModelIndex, QSortFilterProxyModel, Qt, QSize
-from PySide2.QtWidgets import QWidget, QFileSystemModel
-=======
-from PySide6.QtCore import QModelIndex, QSortFilterProxyModel, Qt, QSize
+from PySide6.QtCore import QModelIndex, QSize, QSortFilterProxyModel, Qt
 from PySide6.QtWidgets import QWidget
->>>>>>> a72617f5
 
 
 class LibraryFileProxyModel(QSortFilterProxyModel):
@@ -43,12 +38,8 @@
         # (Aren't hidden (begin w/ .), don't begin with __init__, don't begin with _template, etc. AND end in .py)  OR (don't begin with __pycache__ and don't have a '.' in the name   # pylint: disable=line-too-long
         # (QComponent files) OR (Directories)
         self.accepted_files__regex = r"(^((?!\.))(?!base)(?!__init__)(?!_template)(?!_parsed)(?!__pycache__).*\.py)|(?!__pycache__)(^([^.]+)$)"  # pylint: disable=line-too-long
-<<<<<<< HEAD
-        self.setFilterRegExp(self.accepted_files__regex)
+        self.setFilterRegularExpression(self.accepted_files__regex)
         self.filter_text = ""
-=======
-        self.setFilterRegularExpression(self.accepted_files__regex)
->>>>>>> a72617f5
 
     def filterAcceptsColumn(
             self, source_column: int, source_parent: QModelIndex) -> bool:  #pylint: disable=unused-argument
