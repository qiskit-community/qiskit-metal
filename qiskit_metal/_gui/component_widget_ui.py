--- conflicted
+++ resolved
@@ -3,11 +3,7 @@
 # Form implementation generated from reading ui file './component_widget_ui.ui',
 # licensing of './component_widget_ui.ui' applies.
 #
-<<<<<<< HEAD
-# Created: Wed Jan 27 15:02:18 2021
-=======
-# Created: Wed Jan 20 13:44:43 2021
->>>>>>> 65f08281
+# Created: Wed Jan 27 15:07:00 2021
 #      by: pyside2-uic  running on PySide2 5.13.2
 #
 # WARNING! All changes made in this file will be lost!
