# -*- coding: utf-8 -*-

# This code is part of Qiskit.
#
# (C) Copyright IBM 2019.
#
# This code is licensed under the Apache License, Version 2.0. You may
# obtain a copy of this license in the LICENSE.txt file in the root directory
# of this source tree or at http://www.apache.org/licenses/LICENSE-2.0.
#
# Any modifications or derivative works of this code must retain this
# copyright notice, and modified files need to carry a notice indicating
# that they have been altered from the originals.

'''
Simply utility functions to improve QOL of QM developers and QM users

@date: 2019
@author: Zlatko K. Minev (IBM)
@modified: Thomas McConkey 2019/10/16
'''

import logging
import re
import sys
import traceback
import warnings
import logging
import sys
import os
import pandas as pd
import numpy as np
from scipy.spatial import distance
from typing import Tuple

from copy import deepcopy
from qiskit_metal import logger

__all__ = ['copy_update', 'dict_start_with', 'data_frame_empty_typed', 'clean_name',
           'enable_warning_traceback', 'get_traceback', 'print_traceback_easy', 'log_error_easy',
<<<<<<< HEAD
           'monkey_patch', 'are_there_potential_fillet_errors', 'compress_list', 'can_write_to_path', 'can_write_to_path_with_warning']
=======
           'monkey_patch', 'are_there_potential_fillet_errors', 'compress_list', 'can_write_to_path']
>>>>>>> 133e6360

####################################################################################
# Dictionary related


def copy_update(options, *args, deep_copy=True, **kwargs):
    '''
    Utility funciton to merge two dictionaries

    Args:
        options (object): options
        deep_copy (bool): True to do a deep copy
        kwargs (dict): dictionary of parameters

    Returns:
        dict: merged dictionary
    '''
    if deep_copy:
        options = deepcopy(options)
        options.update(*args, **kwargs)
    else:
        options = options.copy()
        options.update(*args, **kwargs)
    return options


def dict_start_with(my_dict, start_with, as_=list):
    ''' Case sensitive
    https://stackoverflow.com/questions/17106819/accessing-python-dict-values-with-the-key-start-characters

    Args:
        my_dict (dict): the dictionary
        starts_with (str): string to check of
        as_ (type): list of dict (Default: list)

    Returns:
        list or dict: parts of the dictionary with keys starting with the given text

    .. code-block:: python

        my_dict = {'name': 'Klauss', 'age': 26, 'Date of birth': '15th july'}
        dict_start_with(my_dict, 'Date')

    '''
    if as_ == list:
        # start_with in k]
        return [v for k, v in my_dict.items() if k.startswith(start_with)]
    elif as_ == dict:
        return {k: v for k, v in my_dict.items() if k.startswith(start_with)}


# def display_options(*ops_names, options=None, find_dot_keys=True, do_display=True):
#     '''
#     Print html display of options dictionary by default `DEFAULT_OPTIONS`

#     Example use:
#     ---------------
#         display_options('make_transmon_pocket_v1', 'make_transmon_connector_v1')

#     or
#         dfs, html = display_options(Metal_Transmon_Pocket.__name__, do_display=False)
#     '''
#     # IDEA: display also ._hfss and ._gds etc. for those that have it and add to plugins
#     if options is None:
#         from .. import DEFAULT_OPTIONS
#         options = DEFAULT_OPTIONS

#     res = []
#     for keyname in ops_names:
#         if find_dot_keys:
#             names = list(filter(lambda x, match=keyname: x is match or
#                                 x.startswith(match+'.'), DEFAULT_OPTIONS.keys()))
#             names.sort()
#             for name in names:
#                 res += [pd.Series(options[name], name=name).to_frame()]
#         else:
#             res += [pd.Series(options[keyname], name=keyname).to_frame()]

#     from pyEPR.toolbox import display_dfs
#     res_html = display_dfs(*res, do_display=do_display)  #why not just directly call the function DataFrame_display_side_by_side(*args) ?
#     return res, res_html

def data_frame_empty_typed(column_types: dict):
    """Creates and empty DataFrame with dtypes for each column given
    by the dicitonary,

    Arguments:
        column_types (dict): key, dtype pairs

    Returns:
        DataFrame: empty dataframe with the typed columns
    """
    df = pd.DataFrame()
    for name, dtype in column_types.items():
        df[name] = pd.Series(dtype=dtype)
    return df


def clean_name(text: str):
    """Clean a string to a proper variable name in python

    Arguments:
        text (str): original string

    Returns:
        str: corrected string

    .. code-block:: python

        clean_name('32v2 g #Gmw845h$W b53wi ')

    *Output*
        `'_32v2_g__Gmw845h_W_b53wi_'`

    See https://stackoverflow.com/questions/3303312/how-do-i-convert-a-string-to-a-valid-variable-name-in-python
    """
    return re.sub('\W|^(?=\d)', '_', text)

####################################################################################
# Tracebacks


_old_warn = None


def enable_warning_traceback():
    """
    Show ow traceback on warning
    """

    global _old_warn
    _old_warn = warnings.warn

    def warn(*args, **kwargs):
        '''
        Warn user with traceback to warning
        '''
        tb = traceback.extract_stack()
        _old_warn(*args, **kwargs)
        print("".join(traceback.format_list(tb)[:-1]))
    warnings.warn = warn


def get_traceback():
    '''
    Returns traceback string. Format each frame in the traceback as a string.

    Returns:
        str: traceback string
    '''
    trace_back = traceback.extract_stack()
    return "".join(traceback.format_list(trace_back)[:-1])


def print_traceback_easy(start=26):
    '''
    Utility funciton to print traceback for debug.
    Will report in series the string version of the frames that we are currently in.

    Args:
        start (int): Starting position of the traceback frame.
                     Default: 26. Assumes runs from Jupyter notebooks.
                     In general set to zero.
    '''
    print(f"\n")
    print('\n'.join(map(repr, traceback.extract_stack()[start:])))
    print('\n')


def log_error_easy(logger: logging.Logger, pre_text='', post_text='', do_print=False):
    """
    Print

    Arguments:
        logger (logging.Logger): the logger
        pre_text (str): initial text to write (Default: '')
        post_text (str): end text to write (Default: '')
        do_print (bool): True to do the printing, False otherwise (Default: False)
    Test use:

    .. code-block:: python

        import traceback
        from qiskit_metal import logger
        from qiskit_metal.toolbox_python.utility_functions import log_error_easy

        def xx():
            exc_info = sys.exc_info()
            try:
                raise TypeError("Oups!")
            except Exception as err:
                try:
                    raise TypeError("Again !?!")
                except:
                    pass

                # exc_type, exc_value, exc_tb = sys.exc_info()
                # error = traceback.format_exception(exc_type, exc_value, exc_tb)
                # logger.error('\\n\\n'+'\\n'.join(error)+'\\n')
                log_error_easy(metal.logger)
        xx()

    """
    exc_type, exc_value, exc_tb = sys.exc_info()
    error = traceback.format_exception(exc_type, exc_value, exc_tb)
    text = f'{pre_text}\n\n'+'\n'.join(error)+f'\n{post_text}'

    logger.error(text)
    if do_print:
        print(text)

#####################################################################################


def monkey_patch(self, func, func_name=None):
    '''
    Monkey patch a method into a class at runtime

    Use descriptor protocol when adding method as an attribute.

    For a method on a class, when you do a.some_method, python actually does:
         a.some_method.__get__(a, type(a))

    so we're just reproducing that call sequence here explicitly.

    See: https://stackoverflow.com/questions/38485123/monkey-patching-bound-methods-in-python

    Args:
        func (function): function
        func_name (str): name of the function (Default: None)
    '''
    func_name = func_name or func.__name__
    setattr(self, func_name, func.__get__(self, self.__class__))
    # what happens if we reload the class or swap in real time?


####################################################################################
<<<<<<< HEAD
# Used to detect and denote potential short segments, when fillet is used.
=======
# Used to detect and denote potential short segments when fillet is used.
>>>>>>> 133e6360

def compress_list(individual_seg: list) -> list:
    """Given a list of segments that should not be fillet'd,
    search for adjacent segments and make them one compressed list.

    Args:
        individual_seg (list): List of tuples of two ints.  Each int refers to an index of a LineString.

    Returns:
        list: A compresses list of individual_segs.  So, it combines adjacent segments into a longer one.
    """
    reduced_idx = list()
    len_compressed = len(individual_seg)
    if len_compressed > 0:
        last_unique_seg = (-1, -1)  # set to a non-logical tuple

        for index, item in enumerate(individual_seg):
            if index == 0:
                last_unique_seg = item
            else:
                if min(item) == max(last_unique_seg):
                    last_unique_seg = (min(last_unique_seg), max(item))
                else:
                    reduced_idx.append(last_unique_seg)
                    last_unique_seg = item
            if index == len_compressed-1:
                reduced_idx.append(last_unique_seg)
        return reduced_idx

    else:
        return reduced_idx


def are_there_potential_fillet_errors(coords: list, a_fillet: float, fillet_scalar: float, fillet_comparison_precision: int) -> list:
<<<<<<< HEAD
    """Iterate throught the vertex and check using critea.
    1. If a start or end segment, is the length smaller than a_fillet.
    2. If segment in side of LineString, is the lenght smaller than,fillet_scalar times a_fillet.

    Note, there is a rounding error issues. So when the lenght of the segment is calculated,
=======
    """Iterate throught the vertex and check using critea. 
    1. If a start or end segment, is the length smaller than a_fillet.
    2. If segment in side of LineString, is the lenght smaller than,fillet_scalar times a_fillet.

    Note, there is a rounding error issues. So when the lenght of the segment is calculated, 
>>>>>>> 133e6360
    it is rounded by using fillet_comparison_precision.

    Args:
        coords (list): List of tuples in (x,y) format. Each tuple represents a vertex on a LineSegment.

        fillet_scalar (float): When determining the critera to fillet, scale the fillet value by fillet_scalar.

        a_fillet (float): The radius to fillet a vertex.

<<<<<<< HEAD
        fillet_comparison_precision (int): There are rounding issues when comparing to (fillet * scalar).
        Use this when calculating length of line-segment.

    Returns:
        list: List of tuples.  Each tuple corresponds to a range of segments that are too short and would not fillet well.
        The tuple is (start_index, end_index).  The index corresponds to index in coords.
=======
        fillet_comparison_precision (int): There are rounding issues when comparing to (fillet * scalar). 
        Use this when calculating length of line-segment.

    Returns:
        list: List of tuples.  Each tuple corresponds to a range of segments that are too short and would not fillet well.  
        The tuple is (start_index, end_index).  The index corresponds to index in coords. 
>>>>>>> 133e6360
    """
    range_vertex_of_bad = list()
    len_coords = len(coords)
    if len_coords <= 1:
        return range_vertex_of_bad

    scaled_fillet = a_fillet * fillet_scalar

    for index, xy in enumerate(coords):
        # Skip the first vertex.
        if index > 0:
            xy_previous = coords[index-1]

            seg_length = np.round(
                distance.euclidean(xy_previous, xy), fillet_comparison_precision)

            # If at first or last segment, use just the fillet value to check, otherwise, use fillet_scalar.
            # Need to not fillet index-1 to index line segment.
            if index == 1 or index == len_coords-1:
                if seg_length < a_fillet:
                    range_vertex_of_bad.append((index-1, index))
            else:
                if seg_length < scaled_fillet:
                    range_vertex_of_bad.append((index-1, index))

    return compress_list(range_vertex_of_bad)

<<<<<<< HEAD
#######################################################################################
# File checking


def can_write_to_path_with_warning(file: str) -> int:
    """Check if can write file.

    Args:
        file (str): Has the path and/or just the file name.

    Returns:
        int: 1 if access is allowed. Else returns 0, if access not given.
    """
    a_logger = logger
    # If need to use lib pathlib.
    directory_name = os.path.dirname(os.path.abspath(file))
    if os.access(directory_name, os.W_OK):
        return 1
    else:
        a_logger.warning(f'Not able to write to directory.'
                         f'File:"{file}" not written.'
                         f' Checked directory:"{directory_name}".')
        return 0


def can_write_to_path(file: str) -> Tuple[int, str]:
    """ Check to see if path exists and file can be written.
=======

########################################################################################
# Check to see if path exists and file can be written.
def can_write_to_path(file: str) -> Tuple[int, str]:
    """Check if can write file.
>>>>>>> 133e6360

    Args:
        file (str): Has the path and/or just the file name.

    Returns:
<<<<<<< HEAD
        Tuple[int, str]: 
        int: 1 if access is allowed. Else returns 0, if access not given.
        str: Full path and file which was searched for.
    """
=======
        Tuple[int,str]:
        int: 1 if access is allowed. Else returns 0, if access not given.
        str: Full path and file which was searched for.
    """

>>>>>>> 133e6360
    # If need to use lib pathlib.
    directory_name = os.path.dirname(os.path.abspath(file))
    if os.access(directory_name, os.W_OK):
        return 1, directory_name
    else:
        return 0, directory_name<|MERGE_RESOLUTION|>--- conflicted
+++ resolved
@@ -38,11 +38,8 @@
 
 __all__ = ['copy_update', 'dict_start_with', 'data_frame_empty_typed', 'clean_name',
            'enable_warning_traceback', 'get_traceback', 'print_traceback_easy', 'log_error_easy',
-<<<<<<< HEAD
-           'monkey_patch', 'are_there_potential_fillet_errors', 'compress_list', 'can_write_to_path', 'can_write_to_path_with_warning']
-=======
-           'monkey_patch', 'are_there_potential_fillet_errors', 'compress_list', 'can_write_to_path']
->>>>>>> 133e6360
+           'monkey_patch', 'are_there_potential_fillet_errors', 'compress_list', 'can_write_to_path', 
+           'can_write_to_path_with_warning']
 
 ####################################################################################
 # Dictionary related
@@ -280,11 +277,7 @@
 
 
 ####################################################################################
-<<<<<<< HEAD
 # Used to detect and denote potential short segments, when fillet is used.
-=======
-# Used to detect and denote potential short segments when fillet is used.
->>>>>>> 133e6360
 
 def compress_list(individual_seg: list) -> list:
     """Given a list of segments that should not be fillet'd,
@@ -319,19 +312,11 @@
 
 
 def are_there_potential_fillet_errors(coords: list, a_fillet: float, fillet_scalar: float, fillet_comparison_precision: int) -> list:
-<<<<<<< HEAD
-    """Iterate throught the vertex and check using critea.
+    """Iterate through the vertex and check using critea.
     1. If a start or end segment, is the length smaller than a_fillet.
     2. If segment in side of LineString, is the lenght smaller than,fillet_scalar times a_fillet.
 
     Note, there is a rounding error issues. So when the lenght of the segment is calculated,
-=======
-    """Iterate throught the vertex and check using critea. 
-    1. If a start or end segment, is the length smaller than a_fillet.
-    2. If segment in side of LineString, is the lenght smaller than,fillet_scalar times a_fillet.
-
-    Note, there is a rounding error issues. So when the lenght of the segment is calculated, 
->>>>>>> 133e6360
     it is rounded by using fillet_comparison_precision.
 
     Args:
@@ -341,21 +326,12 @@
 
         a_fillet (float): The radius to fillet a vertex.
 
-<<<<<<< HEAD
         fillet_comparison_precision (int): There are rounding issues when comparing to (fillet * scalar).
         Use this when calculating length of line-segment.
 
     Returns:
         list: List of tuples.  Each tuple corresponds to a range of segments that are too short and would not fillet well.
         The tuple is (start_index, end_index).  The index corresponds to index in coords.
-=======
-        fillet_comparison_precision (int): There are rounding issues when comparing to (fillet * scalar). 
-        Use this when calculating length of line-segment.
-
-    Returns:
-        list: List of tuples.  Each tuple corresponds to a range of segments that are too short and would not fillet well.  
-        The tuple is (start_index, end_index).  The index corresponds to index in coords. 
->>>>>>> 133e6360
     """
     range_vertex_of_bad = list()
     len_coords = len(coords)
@@ -383,7 +359,6 @@
 
     return compress_list(range_vertex_of_bad)
 
-<<<<<<< HEAD
 #######################################################################################
 # File checking
 
@@ -411,30 +386,15 @@
 
 def can_write_to_path(file: str) -> Tuple[int, str]:
     """ Check to see if path exists and file can be written.
-=======
-
-########################################################################################
-# Check to see if path exists and file can be written.
-def can_write_to_path(file: str) -> Tuple[int, str]:
-    """Check if can write file.
->>>>>>> 133e6360
 
     Args:
         file (str): Has the path and/or just the file name.
 
     Returns:
-<<<<<<< HEAD
         Tuple[int, str]: 
         int: 1 if access is allowed. Else returns 0, if access not given.
         str: Full path and file which was searched for.
     """
-=======
-        Tuple[int,str]:
-        int: 1 if access is allowed. Else returns 0, if access not given.
-        str: Full path and file which was searched for.
-    """
-
->>>>>>> 133e6360
     # If need to use lib pathlib.
     directory_name = os.path.dirname(os.path.abspath(file))
     if os.access(directory_name, os.W_OK):
