# -*- coding: utf-8 -*-

# This code is part of Qiskit.
#
# (C) Copyright IBM 2017, 2021.
#
# This code is licensed under the Apache License, Version 2.0. You may
# obtain a copy of this license in the LICENSE.txt file in the root directory
# of this source tree or at http://www.apache.org/licenses/LICENSE-2.0.
#
# Any modifications or derivative works of this code must retain this
# copyright notice, and modified files need to carry a notice indicating
# that they have been altered from the originals.

from abc import abstractmethod
from qiskit_metal.designs import QDesign  # pylint: disable=unused-import
<<<<<<< HEAD
import importlib

from . import QAnalysis
from ... import Dict
from .. import config
=======
from qiskit_metal.analyses.core import QAnalysis
from qiskit_metal import Dict
>>>>>>> 9b157742


class QSimulation(QAnalysis):
    """A subclass of `QAnalysis`, intended to standardize across all Analysis classes
    select and name renderers.

    Default Setup:
        * name (str): Name of simulation setup. Defaults to "Setup".

    Data Labels:
        * sim_setup_name (str): Name given to the current setup.
    """

    default_setup = Dict(name="Setup",
                         reuse_selected_design=True,
                         reuse_setup=True)
    """Default setup"""

    # supported labels for data generated from the simulation
    data_labels = ['sim_setup_name']
    """Default data labels."""

    def __init__(self,
                 design: 'QDesign' = None,
                 renderer_name: str = None,
                 *args,
                 **kwargs):
        """Variables and method needed from all those Analysis types that need a renderer.

        Args:
            design (QDesign): The Metal design you are working on. Defaults to None.
            renderer_name (str): Name of the renderer you intend to use. Defaults to None.
        """
        super().__init__(*args, **kwargs)

        # pointer to find renderers
        self.design = design
        if self.design is None:
            self.logger.info(
                "You did not specify a design, so you will need to provide manual inputs"
                " for the analysis.")

        # verify renderer existence
        self.renderer_name = renderer_name
        self.renderer = None
        if self.renderer_name is None:
            self.logger.info(
                "You did not specify a renderer, so you are expected to manually provide "
                " the analysis input information.")
        else:
            self.renderer = self.select_renderer(renderer_name)

    def select_renderer(self, renderer_name: str):
        """Makes sure the renderer exists in qiskit-metal. If yes it sets the analysis 
        class variables to be able to reach it easily. Else it throws an error.

        Args:
            renderer_name (str): Name of the renderer you intend to use.

        Returns:
            (QRenderer): The renderer to be used in the analysis.
        """
        try:
            if self.design is None:
                # we want to setup a renderer from scratch

                # renderer_ref will be {} id renderer_name does not exist
                renderer_ref = config.renderers_to_load[renderer_name]
                if not renderer_ref:
                    raise KeyError  #needed because this is a Dict, not a dict
                if not (renderer_ref.path_name and renderer_ref.class_name):
                    self.logger.warning(
                        f'The renderer={renderer_name} is not properly configured in'
                        ' config.renderers_to_load. Please add the missing information'
                        ' (Tip: needs to have both a path_name and a class_name keys).'
                    )
                    return None

                # if the path_name exists, grab the class
                if importlib.util.find_spec(renderer_ref.path_name):
                    class_renderer = getattr(
                        importlib.import_module(renderer_ref.path_name),
                        renderer_ref.class_name, None)

                    # if the class_name exists, then create the renderer object
                    if class_renderer is not None:
                        renderer = class_renderer(None)
                    else:
                        self.logger.warning(
                            f'Could not find the class={renderer_ref.class_name} '
                            f'in the renderer={renderer_name}')
                else:
                    self.logger.warning(
                        f'Could not find the renderer={renderer_name} '
                        f'at the path={renderer_ref.path_name}.')

            else:
                # the renderer would have been already registered within the design object
                renderer = self.design.renderers[renderer_name]
                if not renderer:
                    self.design.logger.error(
                        f"Cannot find the renderer \"{renderer_name}\" registered with qiskit-metal"
                    )
                    return None
        except KeyError:
            self.design.logger.error(
                f"Cannot find a renderer {renderer_name} registered with qiskit-metal"
            )
            return None
        return renderer

    def start(self):
        """Starts the renderer by executing the routine of the selected renderer.
        """
        self._initialize_renderer()

    def _initialize_renderer(self):
        """Starts the renderer by executing the routine of the selected renderer.
        """
        self.renderer.start()

    def _render(self, solution_type, vars_to_initialize,
                **design_selection) -> str:
        """Renders the design from qiskit metal into the selected renderer.
        First it decides the tentative name of the design. Then it runs the renderer method
        that executes the design rendering. It returns the final design name.

        Args:
            solution_type (str): The type of simulation solution to apply.
                Supported so far: eigenmode, capacitive, drivenmodal
            vars_to_initialize (Dict): The variables to initialize, i.e. Ljx, Cjx.

        Returns:
            (str): Final design name that the renderer used.
        """
        if self.design is None:
            return self.renderer.get_active_design_name()
        # need a default renderer-design name. Use the name of the metal-design.
        base_name = self.design.name
        # if a renderer-design name was provided as input to run(), use that as a base
        if "name" in design_selection:
            if design_selection["name"] is not None:
                base_name = design_selection["name"]
            del design_selection["name"]
        design_name = base_name + "_" + self.renderer_name
        design_name = self.renderer.execute_design(
            design_name,
            solution_type=solution_type,
            force_redraw=self.setup.reuse_selected_design,
            vars_to_initialize=vars_to_initialize,
            **design_selection)
        return design_name

    def close(self):
        """Stops the renderer by executing the routine of the selected renderer.
        """
        self._close_renderer()

    def _close_renderer(self):
        """Stops the renderer by executing the routine of the selected renderer.
        """
        self.renderer.stop()

    @property
    def renderer_initialized(self):
        """Reports whether the renderer is initialized or stopped.
        """
        return self.renderer.initialized

    def save_screenshot(self):
        """Saves the screenshot.

        Returns:
            (pathlib.WindowsPath): Path to png formatted screenshot.
        """
        return self.renderer.save_screenshot()

    def run(self, *args, **kwargs):
        """Alias for run_sim() necessary to implement super-class method, while
        preventing method name collision when sim and non-sim QAnalysis classes are inherited.
        """
        self.run_sim(*args, **kwargs)

    @abstractmethod
    def run_sim(self, *args, **kwargs):
        """Abstract method. Must be implemented by the subclass.
        Write in here the code to launch the simulations.
        You will be able to execute this with the alias run().
        """

    @property
    def sim_setup_name(self) -> str:
        """Getter

        Returns:
            str: Name of the setup being executed.
        """
        return self.get_data('sim_setup_name')

    @sim_setup_name.setter
    def sim_setup_name(self, data: str):
        """Setter

        Args:
            data (str): Name of the setup being executed.
        """
        if not isinstance(data, str):
            self.logger.warning(
                'Unsupported type %s. Only accepts str. Please try again.',
                {type(data)})
            return
        self.set_data('sim_setup_name', data)<|MERGE_RESOLUTION|>--- conflicted
+++ resolved
@@ -14,16 +14,11 @@
 
 from abc import abstractmethod
 from qiskit_metal.designs import QDesign  # pylint: disable=unused-import
-<<<<<<< HEAD
+from qiskit_metal import Dict
+from qiskit_metal import config
+
+from . import QAnalysis
 import importlib
-
-from . import QAnalysis
-from ... import Dict
-from .. import config
-=======
-from qiskit_metal.analyses.core import QAnalysis
-from qiskit_metal import Dict
->>>>>>> 9b157742
 
 
 class QSimulation(QAnalysis):
