# -*- coding: utf-8 -*-

# This code is part of Qiskit.
#
# (C) Copyright IBM 2017, 2020.
#
# This code is licensed under the Apache License, Version 2.0. You may
# obtain a copy of this license in the LICENSE.txt file in the root directory
# of this source tree or at http://www.apache.org/licenses/LICENSE-2.0.
#
# Any modifications or derivative works of this code must retain this
# copyright notice, and modified files need to carry a notice indicating
# that they have been altered from the originals.

from typing import List, Tuple, Union, Any, Iterable


class Scanning():
    """
        Need access to renderers which are registered in QDesign.

    """

    def __init__(self, design: 'QDesign'):
        """Give QDesign to this class so Scanning can access the registered QRenderers.

        Args:
            design (QDesign): Used to access the QRenderers. 
        """
        self.design = design

    def option_value(self, a_dict, search: str) -> str:
        """Get value from dict based on key.  This method is used for unknown depth, dict search, within a dict."""
        value = a_dict[search]
        return value

    def scan_one_option_get_capacitance_matrix(
            self,
            qcomp_name: str,
            option_name: str,
            option_scan: list,
            qcomp_render: list,
            endcaps_render: list,
            leave_last_design: bool = True) -> Tuple[dict, int]:
        """Ansys must be open with inserted project "Q3D Extractor Design." 

        Args:
            qcomp_name (str): A component that contains the option to be scanned.
            option_name (str): The option within qcomp_name to scan.
            option_scan (list): Each entry in the list is a value for option_name.
            qcomp_render (list): The component to render to Q3D. 
            endcaps_render (list): Identify which kind of pins. Follow the details from renderer QQ3DRenderer.render_design.
            leave_last_design (bool) : In Q3d, after the last scan, should the design be cleared?

        Returns:
            dict: The key is each value of option_scan, the value is the capacitance matrix for each scan.
            int: Observation of searching for data from agrguments.

            * 0 Have list of capacitance matrix.
            * 1 qcomp_name not registered in design.
            * 2 option_name is empty.
            * 3 option_name is not found as key in dict.
            * 4 last key in option_name is not in dict.
            * 5 option_scan is empty, need at least one entry.

           
        """
        #Dict of all scanned information.
        all_scan = dict()

        if len(option_scan) == 0:
            return all_scan, 5

        if option_name:
            option_path = option_name.split('.')
        else:
            return all_scan, 2

        if qcomp_name in self.design.components.keys():
            qcomp_options = self.design.components[qcomp_name].options
        else:
            return all_scan, 1

        a_value = qcomp_options

        # All but the last item in list.
        for name in option_path[:-1]:
            if name in a_value:
                a_value = self.option_value(a_value, name)
            else:
                self.design.logger.warning(f'Key="{name}" is not in dict.')
                return all_scan, 3

        a_q3d = self.design.renderers.q3d
<<<<<<< HEAD
        a_q3d.open_ansys_design()

        obj_names = a_q3d.pinfo.get_all_object_names()
        if obj_names:
            a_q3d.clean_active_design()

=======
        a_q3d.connect_ansys()
>>>>>>> b0938eff
        a_q3d.add_q3d_setup()  # Add a solution setup.

        len_scan = len(option_scan) - 1

        # Last item in list.
        for index, item in enumerate(option_scan):
            if option_path[-1] in a_value.keys():
                a_value[option_path[-1]] = item
            else:
                self.design.logger.warning(
                    f'Key="{option_path[-1]}" is not in dict.')
                return all_scan, 4

            self.design.rebuild()

            a_q3d = self.design.renderers.q3d
            if index == 0:
                #Only need to open just one time.
                a_q3d.connect_ansys()

            a_q3d.render_design(
                selection=qcomp_render,
                open_pins=endcaps_render)  #Render the items chosen

            a_q3d.analyze_setup("Setup")  #Analyze said solution setup.
            cap_matrix = a_q3d.get_capacitance_matrix()

            scan_values = dict()
            scan_values['option_name'] = option_path[-1]
            scan_values['capacitance'] = cap_matrix
            all_scan[item] = scan_values
            if index == len_scan and not leave_last_design:
                a_q3d.clean_active_design()
            elif index != len_scan:
                a_q3d.clean_active_design()
        return all_scan, 0

    # The methods allow users to scan a variable in a components's options.<|MERGE_RESOLUTION|>--- conflicted
+++ resolved
@@ -92,16 +92,12 @@
                 return all_scan, 3
 
         a_q3d = self.design.renderers.q3d
-<<<<<<< HEAD
-        a_q3d.open_ansys_design()
+        a_q3d.connect_ansys()
 
-        obj_names = a_q3d.pinfo.get_all_object_names()
+         obj_names = a_q3d.pinfo.get_all_object_names()
         if obj_names:
             a_q3d.clean_active_design()
 
-=======
-        a_q3d.connect_ansys()
->>>>>>> b0938eff
         a_q3d.add_q3d_setup()  # Add a solution setup.
 
         len_scan = len(option_scan) - 1
