--- conflicted
+++ resolved
@@ -18,14 +18,10 @@
 
 
 class Sweeping():
-<<<<<<< HEAD
-    """Need access to renderers which are registered in QDesign."""
-=======
     """
     The methods allow users to sweep a variable in a components's options.
     Need access to renderers which are registered in QDesign.
     """
->>>>>>> 6df73ef5
 
     def __init__(self, design: 'QDesign'):
         """Give QDesign to this class so Sweeping can access the registered
@@ -45,43 +41,19 @@
             search (str): String to search for
 
         Returns:
-<<<<<<< HEAD
-            str: Value from the dictionary of the searched term
-=======
             str: Value from the dictionary of the searched term.
->>>>>>> 6df73ef5
         """
         value = a_dict[search]
         return value
 
-<<<<<<< HEAD
-    def sweep_one_option_get_capacitance_matrix(
-            self,
-            qcomp_name: str,
-            option_name: str,
-            option_sweep: list,
-            qcomp_render: list,
-            endcaps_render: list,
-            leave_last_design: bool = True,
-            design_name: str = "Sweep_Capacitance") -> Tuple[dict, int]:
-        """Ansys must be open with inserted project "Q3D Extractor Design.".
-=======
     def error_check_sweep_input(self, qcomp_name: str, option_name: str,
                                 option_sweep: list) -> Tuple[list, Dict, int]:
         """ Implement error checking of data for sweeping.
->>>>>>> 6df73ef5
 
         Args:
             qcomp_name (str): A component that contains the option to be swept.
             option_name (str): The option within qcomp_name to sweep.
             option_sweep (list): Each entry in the list is a value for option_name.
-<<<<<<< HEAD
-            qcomp_render (list): The component to render to Q3D.
-            endcaps_render (list): Identify which kind of pins. Follow the details from renderer QQ3DRenderer.render_design.
-            leave_last_design (bool) : In Q3d, after the last sweep, should the design be cleared?
-            design_name(str): Name of q3d_design to use in project.
-=======
->>>>>>> 6df73ef5
 
         Returns:
             list: Traverse the option Dict.  
@@ -92,14 +64,7 @@
             * 1 qcomp_name not registered in design.
             * 2 option_name is empty.
             * 3 option_name is not found as key in dict.
-<<<<<<< HEAD
-            * 4 last key in option_name is not in dict.
-            * 5 option_sweep is empty, need at least one entry.
-            * 6 project not in app
-            * 7 design not in app
-=======
             * 4 option_sweep is empty, need at least one entry.
->>>>>>> 6df73ef5
         """
         option_path = None
         a_value = None
