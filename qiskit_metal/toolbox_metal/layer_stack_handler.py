--- conflicted
+++ resolved
@@ -20,18 +20,9 @@
 
     """
 
-<<<<<<< HEAD
-    Col_Names = [
-        'chip_name', 'layer', 'datatype', 'material', 'thickness', 'z_coord',
-        'fill'
-    ]
-
-    def __init__(self, multi_planar_design: 'MultiPlanar') -> None:
-=======
     def __init__(self,
                  multi_planar_design: 'MultiPlanar',
                  fname: Union['str', None] = None) -> None:
->>>>>>> 78479482
         """Use the information in MultiPlanar design to parse_value
         and get the name of filename for layer stack.
 
