--- conflicted
+++ resolved
@@ -3,13 +3,8 @@
 
 ![Welcome to Qiskit Metal!](docs/images/zkm_banner.png 'Welcome to Qiskit Metal')
 
-<<<<<<< HEAD
-#### Disclaimers
-Unpolished, early-access alpha version
-=======
 ### Quantum device design project
 We are thrilled to ask you to join this journey to revolutionize quantum devices. This is a first-of-its-kind, open-source project for engineers and scientists to design superconducting quantum devices with ease.
->>>>>>> b554b190
 
 Qiskit-metal is licensed under Apache 2.0. IBM reserves no copyright over outputs of qiskit-metal.
 
