{
 "cells": [
  {
   "cell_type": "markdown",
   "metadata": {},
   "source": [
    "# How to Render a Metal Design into Ansys"
   ]
  },
  {
   "cell_type": "markdown",
   "metadata": {},
   "source": [
    "## Prerequisite\n",
    "You need to have Ansys installed locally (any version) - at the time of this notebook, Ansys is only supported in Windows.\n",
    "\n",
    "## 1. Perform the necessary imports and create a design in Metal"
   ]
  },
  {
   "cell_type": "code",
   "execution_count": null,
   "metadata": {},
   "outputs": [],
   "source": [
    "%load_ext autoreload\n",
    "%autoreload 2"
   ]
  },
  {
   "cell_type": "code",
   "execution_count": null,
   "metadata": {},
   "outputs": [],
   "source": [
    "import qiskit_metal as metal\n",
    "from qiskit_metal import designs, draw\n",
    "from qiskit_metal import MetalGUI, Dict, Headings"
   ]
  },
  {
   "cell_type": "code",
   "execution_count": null,
   "metadata": {},
   "outputs": [],
   "source": [
    "from qiskit_metal.renderers.renderer_ansys.ansys_renderer import QAnsysRenderer\n",
    "QAnsysRenderer.default_options"
   ]
  },
  {
   "cell_type": "code",
   "execution_count": null,
   "metadata": {},
   "outputs": [],
   "source": [
    "design = designs.DesignPlanar()\n",
    "gui = MetalGUI(design)\n",
    "\n",
    "from qiskit_metal.qlibrary.qubits.transmon_pocket import TransmonPocket"
   ]
  },
  {
   "cell_type": "code",
   "execution_count": null,
   "metadata": {},
   "outputs": [],
   "source": [
    "design.variables['cpw_width'] = '15 um'\n",
    "design.variables['cpw_gap'] = '9 um'"
   ]
  },
  {
   "cell_type": "markdown",
   "metadata": {},
   "source": [
    "### In this notebook, the design consists of 4 qubits and 4 CPWs"
   ]
  },
  {
   "cell_type": "code",
   "execution_count": null,
   "metadata": {},
   "outputs": [],
   "source": [
    "# Allow running the same cell here multiple times to overwrite changes\n",
    "design.overwrite_enabled = True\n",
    "\n",
    "## Custom options for all the transmons\n",
    "options = dict(\n",
    "    # Some options we want to modify from the defaults\n",
    "    # (see below for defaults)\n",
    "    pad_width = '425 um', \n",
    "    pocket_height = '650um',\n",
    "    # Adding 4 connectors (see below for defaults)\n",
    "    connection_pads=dict(\n",
    "        a = dict(loc_W=+1,loc_H=-1, pad_width='200um'),\n",
    "        b = dict(loc_W=-1,loc_H=+1, pad_height='30um'),\n",
    "        c = dict(loc_W=-1,loc_H=-1, pad_height='50um')\n",
    "    )\n",
    ")\n",
    "\n",
    "## Create 4 transmons\n",
    "\n",
    "q1 = TransmonPocket(design, 'Q1', options = dict(\n",
    "    pos_x='+2.42251mm', pos_y='+0.0mm', **options))\n",
    "q2 = TransmonPocket(design, 'Q2', options = dict(\n",
    "    pos_x='+0.0mm', pos_y='-0.95mm', orientation = '270', **options))\n",
    "q3 = TransmonPocket(design, 'Q3', options = dict(\n",
    "    pos_x='-2.42251mm', pos_y='+0.0mm', orientation = '180', **options))\n",
    "q4 = TransmonPocket(design, 'Q4', options = dict(\n",
    "    pos_x='+0.0mm', pos_y='+0.95mm', orientation = '90', **options))\n",
    "\n",
    "from qiskit_metal.qlibrary.interconnects.meandered import RouteMeander\n",
    "RouteMeander.get_template_options(design)\n",
    "\n",
    "options = Dict(\n",
    "        lead=Dict(\n",
    "            start_straight='0.2mm',\n",
    "            end_straight='0.2mm'),\n",
    "        trace_gap='9um',\n",
    "        trace_width='15um')\n",
    "\n",
    "def connect(component_name: str, component1: str, pin1: str, component2: str, pin2: str,\n",
    "            length: str, asymmetry='0 um', flip=False, fillet='90um'):\n",
    "    \"\"\"Connect two pins with a CPW.\"\"\"\n",
    "    myoptions = Dict(\n",
    "        fillet=fillet,\n",
    "        pin_inputs=Dict(\n",
    "            start_pin=Dict(\n",
    "                component=component1,\n",
    "                pin=pin1),\n",
    "            end_pin=Dict(\n",
    "                component=component2,\n",
    "                pin=pin2)),\n",
    "        total_length=length)\n",
    "    myoptions.update(options)\n",
    "    myoptions.meander.asymmetry = asymmetry\n",
    "    myoptions.meander.lead_direction_inverted = 'true' if flip else 'false'\n",
    "    return RouteMeander(design, component_name, myoptions)\n",
    "\n",
    "asym = 140\n",
    "cpw1 = connect('cpw1', 'Q1', 'c', 'Q2', 'b', '5.6 mm', f'+{asym}um')\n",
    "cpw2 = connect('cpw2', 'Q3', 'b', 'Q2', 'c', '5.7 mm', f'-{asym}um', flip=True)\n",
    "cpw3 = connect('cpw3', 'Q3', 'c', 'Q4', 'b', '5.6 mm', f'+{asym}um')\n",
    "cpw4 = connect('cpw4', 'Q1', 'b', 'Q4', 'c', '5.7 mm', f'-{asym}um', flip=True)\n",
    "\n",
    "gui.rebuild()\n",
    "gui.autoscale()"
   ]
  },
  {
   "cell_type": "markdown",
   "metadata": {},
   "source": [
    "## 2. Render into Ansys HFSS\n",
    "#### 2.1 Create a Metal renderer for Ansys HFSS"
   ]
  },
  {
   "cell_type": "code",
   "execution_count": null,
   "metadata": {},
   "outputs": [],
   "source": [
    "fourq_hfss = design.renderers.hfss"
   ]
  },
  {
   "cell_type": "markdown",
   "metadata": {},
   "source": [
    "#### 2.2 Setup an Ansys project\n",
    "To setup the project **manually**, follow these instructions:\n",
    "1. Launch `ANSYS Electronics Desktop yyyy Rx` (from your Windows Start menu).\n",
    "2. Create a new Ansys project by clicking on the `New` icon at the top left. (or open an existing project)\n",
    "\n",
    "Alternatively, you can **automatically** set up the project by executing the following two cells. Make sure to wait after executing the first cell for Ansys to completely open. Only then execute the second cell.\n",
    "\n",
    "Note about Ansys version: open_ansys() will look by default for the 2020 R2 version of Ansys. You can easily reroute it to your Ansys of choice by providing the name of the environment variable that contains the path (path_env) or the path itself (path)"
   ]
  },
  {
   "cell_type": "code",
   "execution_count": null,
   "metadata": {},
   "outputs": [],
   "source": [
    "fourq_hfss.open_ansys()   # this opens Ansys 2020 R2 if present\n",
    "# fourq_hfss.open_ansys(path_var='ANSYSEM_ROOT211')\n",
    "# fourq_hfss.open_ansys(path='C:\\Program Files\\AnsysEM\\AnsysEM20.2\\Win64')\n",
    "# fourq_hfss.open_ansys(path='../../../Program Files/AnsysEM/AnsysEM20.2/Win64')"
   ]
  },
  {
   "cell_type": "markdown",
   "metadata": {},
   "source": [
    "NOTE: A new project should have automatically opened with the execution of the cell above. If not, uncomment the cell below and execute it. You can also load an existing project by passing the project information to the `connect_ansys()`."
   ]
  },
  {
   "cell_type": "code",
   "execution_count": null,
   "metadata": {},
   "outputs": [],
   "source": [
    "# fourq_hfss.new_ansys_project()"
   ]
  },
  {
   "cell_type": "markdown",
   "metadata": {},
   "source": [
    "#### 2.3 Connect the Metal renderer with the Ansys project"
   ]
  },
  {
   "cell_type": "code",
   "execution_count": null,
   "metadata": {},
   "outputs": [],
   "source": [
    "# Open either a new or existing design based on default options\n",
    "fourq_hfss.connect_ansys()\n",
    "# hfss.connect_ansys('C:\\\\project_path\\\\', 'Project1')  # Example of opening a saved project"
   ]
  },
  {
   "cell_type": "markdown",
   "metadata": {},
   "source": [
    "You can optionally indicate with the optional parameters whether you intend to open and use a previously saved project. <br>\n",
    "Make sure that the saved project contains at least one design, or the method will produce an error"
   ]
  },
  {
   "cell_type": "markdown",
   "metadata": {},
   "source": [
    "#### 2.4 Setup an Ansys HFSS design\n",
    "You can either create a new design or select and use an old one.\n",
    "\n",
    "To **create** a new design **manually**, go to the Ansys GUI and follow these instructions:\n",
    "1. Select the project from the leftmost menu in the Ansys GUI.\n",
    "2. Go into the menu `Project` and select `Insert HFSS Design`.\n",
    "3. Change the HFSS design to eigenmode by right-clicking on the HFSSdesign1 that just got created inside your project (left panel) and then selecting: `Solution Type...`. Select Modal.\n",
    "\n",
<<<<<<< HEAD
    "To **create** a new design for eigenmode **automatically**, execute the following cell"
=======
    "To **create** a new design **automatically**, execute the following cell<br>\n",
    "Note: If a design named `HFSSTransmonQubit` already exists in the project, a new design will be created, with the name suffixed with an incremental integer: `HFSSTransmonQubit1`, `HFSSTransmonQubit2`, etc."
>>>>>>> bd39adbc
   ]
  },
  {
   "cell_type": "code",
   "execution_count": null,
   "metadata": {},
   "outputs": [],
   "source": [
    "# The project that was active when fourq_hfss.connect_ansys() happened, is where the new design will be inserted.\n",
    "# Please observe in Ansys, after the hfss eigenmode design is inserted, and if the name has been used before\n",
    "# an integer is added to the suffix of the name.\n",
    "# Every time you add design with the same name, the integer is increased.\n",
    "fourq_hfss.add_eigenmode_design(\"HFSSMetalEigenmode\")"
   ]
  },
  {
   "cell_type": "markdown",
   "metadata": {},
   "source": [
    "To **create** a new design for driven modal **automatically**, execute the following cell"
   ]
  },
  {
   "cell_type": "code",
   "execution_count": null,
   "metadata": {},
   "outputs": [],
   "source": [
    "# The project that was active when fourq_hfss.connect_ansys() happened, is where the new design will be inserted.\n",
    "# Please observe in Ansys, after the hfss driven modal design is inserted, and if the name has been used before\n",
    "# an integer is added to the suffix of the name.\n",
    "# Every time you add design with the same name, the integer is increased.\n",
    "fourq_hfss.add_driven_modal_design(\"HFSSMetalDrivenModal\")"
   ]
  },
  {
   "cell_type": "markdown",
   "metadata": {},
   "source": [
    "To **select** and existing design, you need to be aware of the following constraints:\n",
    "* Metal will only communicate with the active design\n",
    "* Metal needs the design to be empty\n",
    "\n",
    "Therefore, if you would like to use an existing design, you need to manually activate it from the Ansys GUI and empty it:\n",
    "1. To activate the intended Ansys HFSS design, simply double click on its name in the leftmost panel in the Ansys GUI. After this, you might need to re-run the connect_ansys() *without parameters*.\n",
    "2. Empty the Ansys HFSS design by executing the following cell. This is equivalent to doing the following from the Ansys GUI: hold down Ctrl + A (to select everything in the design) -> right clicking -> Edit -> Delete."
   ]
  },
  {
   "cell_type": "code",
   "execution_count": null,
   "metadata": {},
   "outputs": [],
   "source": [
    "obj_names = fourq_hfss.pinfo.get_all_object_names()\n",
    "if obj_names:\n",
    "    fourq_hfss.clean_active_design()"
   ]
  },
  {
   "cell_type": "markdown",
   "metadata": {},
   "source": [
    "#### 2.5 Render some component from the Metal design\n",
    "\n",
    "There are 4 different render examples below. You need to render only one of them. <br>\n",
    "If you intend to render a different example or something else, please first clear the design by re-executing the cell above."
   ]
  },
  {
   "cell_type": "code",
   "execution_count": null,
   "metadata": {},
   "outputs": [],
   "source": [
    "#    Render the whole Metal design into Ansys HFSS.\n",
    "fourq_hfss.render_design([], [])"
   ]
  },
  {
   "cell_type": "code",
   "execution_count": null,
   "metadata": {},
   "outputs": [],
   "source": [
    "#    Render a single qubit with 2 endcaps into Ansys HFSS.\n",
    "# fourq_hfss.render_design(['Q1'], [('Q1', 'b'), ('Q1', 'c')])"
   ]
  },
  {
   "cell_type": "code",
   "execution_count": null,
   "metadata": {},
   "outputs": [],
   "source": [
    "#    Render 2 qubits and 2 endcaps, one per qubit, into Ansys HFSS.\n",
    "# fourq_hfss.render_design(['Q1', 'cpw1', 'Q2'], [('Q1', 'b'), ('Q2', 'c')])"
   ]
  },
  {
   "cell_type": "code",
   "execution_count": null,
   "metadata": {},
   "outputs": [],
   "source": [
    "#    Render a single qubit with 1 open endcap and 1 lumped port with 70 Ohm impedance.\n",
    "# fourq_hfss.render_design(['Q2'], [('Q2', 'a')], [('Q2', 'b', '70')])"
   ]
  },
  {
   "cell_type": "markdown",
   "metadata": {},
   "source": [
    "The last cell above has a 70 Ohm termination intended for Driven-Modal solution. This will require to change the solution type in Ansys by doing this: Right click on the Ansys HFSS design in the leftmost panel of the Ansys GUI, then select \"Solution Type...\", and choose Modal."
   ]
  },
  {
   "cell_type": "markdown",
   "metadata": {},
   "source": [
    "**Finally** Disconnect the Metal renderer from the Ansys session. You will not be able to close Ansys without executing this."
   ]
  },
  {
   "cell_type": "code",
   "execution_count": null,
   "metadata": {},
   "outputs": [],
   "source": [
    "fourq_hfss.disconnect_ansys()"
   ]
  },
  {
   "cell_type": "markdown",
   "metadata": {},
   "source": [
    "## 3. Render into Ansys Q3D\n",
    "#### 3.1 Create a Metal renderer for Ansys Q3D"
   ]
  },
  {
   "cell_type": "code",
   "execution_count": null,
   "metadata": {},
   "outputs": [],
   "source": [
    "fourq_q3d = design.renderers.q3d"
   ]
  },
  {
   "cell_type": "markdown",
   "metadata": {},
   "source": [
    "#### 3.2 Setup an Ansys project\n",
    "Skip this session if you have already executed cells in 2.2, and you left Ansys open. Indeed, it does not matter which renderer has opened Ansys or created the project. It will suffice to connect the fourq_q3d renderer to the Ansys session (section 3.3).\n",
    "\n",
    "The following cell will open a new session of Ansys with a brand new project"
   ]
  },
  {
   "cell_type": "code",
   "execution_count": null,
   "metadata": {},
   "outputs": [],
   "source": [
    "fourq_q3d.open_ansys()   # this opens Ansys 2020 R2 if present"
   ]
  },
  {
   "cell_type": "markdown",
   "metadata": {},
   "source": [
    "#### 3.3 Connect the Metal renderer with the Ansys project"
   ]
  },
  {
   "cell_type": "code",
   "execution_count": null,
   "metadata": {},
   "outputs": [],
   "source": [
    "# Open either a new or existing design based on default options\n",
    "fourq_q3d.connect_ansys()"
   ]
  },
  {
   "cell_type": "markdown",
   "metadata": {},
   "source": [
    "You can optionally indicate with the method in the above cell whether you intend to open and use a previously saved project.\n",
    "Make sure that the saved project contains at least one design, or the method will produce an error"
   ]
  },
  {
   "cell_type": "markdown",
   "metadata": {},
   "source": [
    "#### 3.4 Setup an Ansys Q3D design\n",
    "You can either create a new design or select and use an old one.\n",
    "\n",
    "To **create** a new design **manually**, go to the Ansys GUI and follow these instructions:\n",
    "1. Select the project from the leftmost menu in the Ansys GUI.\n",
    "2. Go into the menu `Project` and select `Insert Q3D Extractor Design`.\n",
    "\n",
    "To **create** a new Q3D design **automatically**, execute the following cell.<br>\n",
    "Note: If a design named `Q3dMetalDesign` already exists in the project, a new design will be created, with the name suffixed with an incremental integer: `Q3dMetalDesign1`, `Q3dMetalDesign2`, etc."
   ]
  },
  {
   "cell_type": "code",
   "execution_count": null,
   "metadata": {},
   "outputs": [],
   "source": [
    "fourq_q3d.add_q3d_design(\"Q3dMetalDesign\")"
   ]
  },
  {
   "cell_type": "markdown",
   "metadata": {},
   "source": [
    "To **select** and existing design, you need to be aware of the following constraints:\n",
    "* Metal will only communicate with the active design\n",
    "* Metal needs the design to be empty\n",
    "\n",
    "Therefore, if you would like to use an existing design, you need to manually activate it from the Ansys GUI and empty it:\n",
    "1. To activate the intended Ansys Q3D design, simply double click on its name in the leftmost panel in the Ansys GUI. After this, you might need to re-run the connect_ansys() *without parameters*.\n",
    "2. Empty the Ansys Q3D design by executing the following cell. This is equivalent to doing the following from the Ansys GUI: hold down Ctrl + A (to select everything in the design) -> right clicking -> Edit -> Delete."
   ]
  },
  {
   "cell_type": "code",
   "execution_count": null,
   "metadata": {},
   "outputs": [],
   "source": [
    "if fourq_q3d.pinfo is not None:\n",
    "    obj_names = fourq_q3d.pinfo.get_all_object_names()\n",
    "    if obj_names:\n",
    "        fourq_q3d.clean_active_design()"
   ]
  },
  {
   "cell_type": "markdown",
   "metadata": {},
   "source": [
    "#### 3.5 Render some component from the Metal design\n",
    "\n",
    "There are 3 different render examples below. You need to render only one of them. <br>\n",
    "If you intend to render a different example or something else, please first clear the design by re-executing the cell above."
   ]
  },
  {
   "cell_type": "code",
   "execution_count": null,
   "metadata": {
    "scrolled": true
   },
   "outputs": [],
   "source": [
    "#     Render the whole Metal design into Ansys Q3D.\n",
    "fourq_q3d.render_design([], [])"
   ]
  },
  {
   "cell_type": "code",
   "execution_count": null,
   "metadata": {},
   "outputs": [],
   "source": [
    "#     Render a single qubit with 2 endcaps into Ansys Q3D.\n",
    "# fourq_q3d.render_design(['Q1'], [('Q1', 'b'), ('Q1', 'c')])"
   ]
  },
  {
   "cell_type": "code",
   "execution_count": null,
   "metadata": {},
   "outputs": [],
   "source": [
    "#     Render 2 qubits and 2 endcaps, one per qubit, into Ansys Q3D.\n",
    "# fourq_q3d.render_design(['Q1', 'cpw1', 'Q2'], [('Q1', 'b'), ('Q2', 'c')])"
   ]
  },
  {
   "cell_type": "markdown",
   "metadata": {},
   "source": [
    "**Finally** Disconnect the Metal renderer from the Ansys session. You will not be able to close Ansys without executing this."
   ]
  },
  {
   "cell_type": "code",
   "execution_count": null,
   "metadata": {
    "scrolled": true
   },
   "outputs": [],
   "source": [
    "fourq_q3d.disconnect_ansys()"
   ]
  },
  {
   "cell_type": "markdown",
   "metadata": {},
   "source": [
    "## References - Miscellaneous pyEPR/Ansys commands\n",
    "The following commands are for reference only to better understand how the backend code works. They're not meant to be run directly in this notebook as part of the guide."
   ]
  },
  {
   "cell_type": "markdown",
   "metadata": {},
   "source": [
    "import pyEPR as epr\n",
    "\n",
    "Connect to Ansys directly from notebook:\n",
    "\n",
    "pinfo = epr.ProjectInfo(project_path = None, \n",
    "                        project_name = None,\n",
    "                        design_name  = None)\n",
    "modeler = pinfo.design.modeler\n",
    "\n",
    "Access methods within HfssDesign class in pyEPR:\n",
    "\n",
    "epr.ansys.HfssDesign.create_dm_setup\n",
    "epr.ansys.HfssDesign.create_q3d_setup\n",
    "\n",
    "Get project and design names:\n",
    "\n",
    "pinfo.project_name\n",
    "design._design.GetName()\n",
    "\n",
    "Filter qgeometry table:\n",
    "\n",
    "full_table = design.qgeometry.tables['poly']\n",
    "mask = full_table['subtract'] == False\n",
    "table = full_table[mask]\n",
    "\n",
    "Draw centered rectangles:\n",
    "\n",
    "bigsquare = modeler.draw_rect_center([0, 0, 0], x_size=8, y_size=8, name='bigsquare')\n",
    "topright = modeler.draw_rect_center([2, 2, 0], x_size=2, y_size=2, name='topright')\n",
    "\n",
    "Subtracting shapes:\n",
    "\n",
    "modeler.subtract('bigsquare', ['topright'])\n",
    "\n",
    "Draw centered box:\n",
    "\n",
    "modeler.draw_box_center([0, 0, 0], [1, 2, 3])\n",
    "\n",
    "Draw closed polygon:\n",
    "\n",
    "trianglepts = [[-1, 5, 0], [1, 5, 0], [0, 7, 0]]\n",
    "modeler.draw_polyline(trianglepts, closed=True)\n",
    "\n",
    "Draw polyline:\n",
    "\n",
    "smallpts = [[2.85, 0, 0], [3.15, 0, 0]]\n",
    "modeler.draw_polyline(smallpts, closed=False)\n",
    "\n",
    "Sweep one polyline with another:\n",
    "\n",
    "modeler._sweep_along_path('Polyline8', 'Polyline7')"
   ]
  }
 ],
 "metadata": {
  "kernelspec": {
   "display_name": "Python 3",
   "language": "python",
   "name": "python3"
  },
  "language_info": {
   "codemirror_mode": {
    "name": "ipython",
    "version": 3
   },
   "file_extension": ".py",
   "mimetype": "text/x-python",
   "name": "python",
   "nbconvert_exporter": "python",
   "pygments_lexer": "ipython3",
   "version": "3.7.8"
  }
 },
 "nbformat": 4,
 "nbformat_minor": 4
}<|MERGE_RESOLUTION|>--- conflicted
+++ resolved
@@ -246,12 +246,8 @@
     "2. Go into the menu `Project` and select `Insert HFSS Design`.\n",
     "3. Change the HFSS design to eigenmode by right-clicking on the HFSSdesign1 that just got created inside your project (left panel) and then selecting: `Solution Type...`. Select Modal.\n",
     "\n",
-<<<<<<< HEAD
-    "To **create** a new design for eigenmode **automatically**, execute the following cell"
-=======
     "To **create** a new design **automatically**, execute the following cell<br>\n",
     "Note: If a design named `HFSSTransmonQubit` already exists in the project, a new design will be created, with the name suffixed with an incremental integer: `HFSSTransmonQubit1`, `HFSSTransmonQubit2`, etc."
->>>>>>> bd39adbc
    ]
   },
   {
