--- conflicted
+++ resolved
@@ -123,14 +123,11 @@
     QGeometry<apidocs/qgeometries>
     GUI<apidocs/gui>
 
-<<<<<<< HEAD
-=======
 .. toctree::
     :titlesonly:
     :hidden:
 
     Code of Conduct<https://github.com/Qiskit/qiskit/blob/master/CODE_OF_CONDUCT.md>
->>>>>>> a800be08
 
 .. Hiding - Indices and tables
    :ref:`genindex`
