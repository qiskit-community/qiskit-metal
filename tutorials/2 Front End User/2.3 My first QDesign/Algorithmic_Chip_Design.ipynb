{
 "cells": [
  {
   "cell_type": "markdown",
   "metadata": {},
   "source": [
    "# N_x by N_y grid of qubits"
   ]
  },
  {
   "cell_type": "markdown",
   "metadata": {},
   "source": [
    "A simple example of generating a large grid of qubits.\n",
    "\n",
    "Using TransmonPocket and RouteMeander, we can generate a large, varied grid array of qubits. This is not a practical design given the lack of readouts or control lines to the qubits, just an example for how to make a design algorithmically."
   ]
  },
  {
   "cell_type": "code",
   "execution_count": null,
   "metadata": {},
   "outputs": [],
   "source": [
    "%load_ext autoreload\n",
    "%autoreload 2"
   ]
  },
  {
   "cell_type": "code",
   "execution_count": null,
   "metadata": {},
   "outputs": [],
   "source": [
    "import qiskit_metal as metal\n",
    "from qiskit_metal import designs, MetalGUI\n",
    "from qiskit_metal import Dict, Headings"
   ]
  },
  {
   "cell_type": "code",
   "execution_count": null,
   "metadata": {},
   "outputs": [],
   "source": [
    "design = designs.DesignPlanar()\n",
    "gui = MetalGUI(design)"
   ]
  },
  {
   "cell_type": "code",
   "execution_count": null,
   "metadata": {},
   "outputs": [],
   "source": [
    "from qiskit_metal.qlibrary.qubits.transmon_pocket import TransmonPocket\n",
    "from qiskit_metal.qlibrary.interconnects.meandered import RouteMeander"
   ]
  },
  {
   "cell_type": "code",
   "execution_count": null,
   "metadata": {},
   "outputs": [],
   "source": [
    "design.overwrite_enabled = True"
   ]
  },
  {
   "cell_type": "markdown",
   "metadata": {},
   "source": [
    "## Design"
   ]
  },
  {
   "cell_type": "markdown",
   "metadata": {},
   "source": [
    "We can vary how big we want the grid to be by changing N_x/N_y (number of qubits along the x/y axis).\n",
    "Be careful as very large arrays can take a fair bit of time to generate. We modify the chip size so it contains all of the qubits."
   ]
  },
  {
   "cell_type": "code",
   "execution_count": null,
   "metadata": {},
   "outputs": [],
   "source": [
    "N_x =4\n",
    "N_y =3"
   ]
  },
  {
   "cell_type": "code",
   "execution_count": null,
   "metadata": {},
   "outputs": [],
   "source": [
    "design.chips.main.size.size_x = str((N_x+1) * 3)+'mm'\n",
    "design.chips.main.size.size_y = str((N_y+1) * 3)+'mm'\n",
    "\n",
    "design.chips.main.size.center_x = str((N_x-1) * 1.5)+'mm'\n",
    "design.chips.main.size.center_y = str((N_y-0.5) * 1.5)+'mm'"
   ]
  },
  {
   "cell_type": "markdown",
   "metadata": {},
   "source": [
    "First we generate the qubits. We use some simple math to generate the offset pattern in order to make the bus resonators easier to connect."
   ]
  },
  {
   "cell_type": "code",
   "execution_count": null,
   "metadata": {},
   "outputs": [],
   "source": [
    "#Loop to generate and draw the qubits\n",
    "for x in range(N_x):\n",
    "    for y in range(N_y):\n",
    "        options = dict(pos_x= str(x*3000)+'um', pos_y = str(y*3000 + (x%2)*1500)+'um', orientation = \"-90\",\n",
    "                      connection_pads = dict(\n",
    "                            B0 = dict(loc_W=-1, loc_H=-1, pad_width='75um'),\n",
    "                            B1  = dict(loc_W=-1, loc_H=+1, pad_width='120um'),\n",
    "                            B2  = dict(loc_W=+1, loc_H=-1, pad_width='120um'),\n",
    "                            B3 = dict(loc_w = +1, loc_H = +1, pad_width='90um')))\n",
    "\n",
    "        \n",
    "        obj=TransmonPocket(design,'Q_'+str(x)+'_'+str(y),options)\n",
    "        \n",
    "        \n",
    "gui.rebuild()\n",
    "gui.autoscale()"
   ]
  },
  {
   "cell_type": "markdown",
   "metadata": {},
   "source": [
    "Next, we generate the route meanders. As we used consistent naming schemes for the qubits and pins, we can loop through them with out issue.\n",
    "We also have the length vary based on which qubit is being connected, such that no qubit should be connected to two resonators of the same frequency."
   ]
  },
  {
   "cell_type": "code",
   "execution_count": null,
   "metadata": {},
   "outputs": [],
   "source": [
    "for x in range(N_x):\n",
    "    for y in range(N_y):\n",
    "        #\"upward\" connection, avoids drawing connectors for 'top' row. Changes connector length by +/-50um to avoid frequency collisions\n",
    "        if y<(N_y-1):\n",
    "            connectorAD = RouteMeander(design,'CU_'+str(x)+'_'+str(y),options = dict(total_length = str(7+(y%2)*0.5)+'mm',\n",
    "                                                                                    fillet = \"99um\",lead=dict(\n",
    "                                                                                    start_straight='0.5mm',\n",
    "                                                                                    end_straight='0.25mm'),\n",
    "                                                                                    meander = dict(asymmetry='-700um'),\n",
    "                                                                                    pin_inputs = dict(\n",
    "                                                                                        start_pin=dict(\n",
    "                                                                                            component ='Q_'+str(x)+'_'+str(y),\n",
    "                                                                                            pin = 'B0'), \n",
    "                                                                                        end_pin=dict(\n",
    "                                                                                            component='Q_'+str(x)+'_'+str(y+1),\n",
    "                                                                                            pin='B3'))))\n",
    "            \n",
    "        #\"sideways\" connection, avoids drawing for far right col, and for top qubit in odd col. Changes connector length by +/- 25um \n",
    "        #to avoid frequency collisions\n",
    "        if x<(N_x-1) and (not(x%2 and y==(N_y-1))):\n",
    "            connectorBC = RouteMeander(design,'CS_'+str(x)+'_'+str(y),options= dict(total_length = str(6+(y%2)*0.5)+'mm',\n",
    "                                                                                    fillet = \"99um\",lead=Dict(\n",
    "                                                                                        start_straight='0.3mm',\n",
    "                                                                                        end_straight='0.25mm'),\n",
    "                                                                                    meander = Dict(asymmetry='-200um'),\n",
    "                                                                                    pin_inputs = Dict(\n",
    "                                                                                        start_pin=Dict(\n",
    "                                                                                            component ='Q_'+str(x)+'_'+str(y),\n",
    "                                                                                            pin = 'B1'), \n",
    "                                                                                        end_pin=Dict(\n",
    "                                                                                            component='Q_'+str(x+1)+'_'+str(y+(x%2)),\n",
    "                                                                                             pin='B2'))))\n",
    "            \n",
    "\n",
    "gui.rebuild()\n",
    "gui.autoscale()"
   ]
  },
  {
   "cell_type": "markdown",
   "metadata": {},
   "source": [
    "## Analysis"
   ]
  },
  {
   "cell_type": "markdown",
   "metadata": {},
   "source": [
    "We can quickly check if we have designed the qubits well with an LOM analysis. \n",
    "First we render the qubit to Ansys Q3D. Comment the \"LOM_q3d.open_ansys()\" command if you already have an Ansys session open."
   ]
  },
  {
   "cell_type": "code",
   "execution_count": null,
   "metadata": {},
   "outputs": [],
   "source": [
    "LOM_q3d = design.renderers.q3d"
   ]
  },
  {
   "cell_type": "code",
   "execution_count": null,
   "metadata": {},
   "outputs": [],
   "source": [
    "#If you don't already have ansys open: \n",
    "LOM_q3d.open_ansys() "
   ]
  },
  {
   "cell_type": "markdown",
   "metadata": {},
   "source": [
    "*Make sure Ansys is fully opened and you have dealt with any pop up boxes before proceeding*"
   ]
  },
  {
   "cell_type": "code",
   "execution_count": null,
   "metadata": {},
   "outputs": [],
   "source": [
    "# If a project was not automatically opened, you can manually create/open one from the Ansys GUI. \n",
    "# Alternatively you can execute the following command.\n",
    "# LOM_q3d.new_ansys_project()"
   ]
  },
  {
   "cell_type": "code",
   "execution_count": null,
   "metadata": {},
   "outputs": [],
   "source": [
    "LOM_q3d.connect_ansys()\n",
    "LOM_q3d.activate_q3d_design(\"Qubit_Q3D\")\n",
    "LOM_q3d.add_q3d_setup(name=\"LOM\", max_passes = 14)\n",
    "LOM_q3d.activate_q3d_setup(\"LOM\")"
   ]
  },
  {
   "cell_type": "markdown",
   "metadata": {},
   "source": [
    "We will pick the first qubit, Q_0_0, making sure to apply open terminations to the connection pads. The default bounding box is sufficient for a simple analysis."
   ]
  },
  {
   "cell_type": "code",
   "execution_count": null,
   "metadata": {},
   "outputs": [],
   "source": [
    "LOM_q3d.render_design(['Q_0_0'], [('Q_0_0', 'B0'), ('Q_0_0', 'B1'), ('Q_0_0', 'B2'), ('Q_0_0', 'B3')])"
   ]
  },
  {
   "cell_type": "code",
   "execution_count": null,
   "metadata": {},
   "outputs": [],
   "source": [
    "LOM_q3d.analyze_setup(\"LOM\")"
   ]
  },
  {
   "cell_type": "markdown",
   "metadata": {},
   "source": [
    "We then use the results of that simulation to complete a LOM analysis. The input values should be modified based on the simulation passes and the set frequencies of the resonators."
   ]
  },
  {
   "cell_type": "code",
   "execution_count": null,
   "metadata": {},
   "outputs": [],
   "source": [
    "dict_lom = LOM_q3d.lumped_oscillator_vs_passes(12.31, 2, 4, 6.6, [6.0, 6.2,6.4], 9)"
   ]
  },
  {
   "cell_type": "markdown",
   "metadata": {},
   "source": [
    "Once tuning is complete, we disconnect from the renderer."
   ]
  },
  {
   "cell_type": "code",
   "execution_count": null,
   "metadata": {},
   "outputs": [],
   "source": [
    "LOM_q3d.disconnect_ansys()"
   ]
  },
  {
   "cell_type": "markdown",
   "metadata": {},
   "source": [
    "## GDS Render"
   ]
  },
  {
   "cell_type": "code",
   "execution_count": null,
   "metadata": {},
   "outputs": [],
   "source": [
    "chip_gds = design.renderers.gds"
   ]
  },
  {
   "cell_type": "code",
   "execution_count": null,
   "metadata": {},
   "outputs": [],
   "source": [
    "chip_gds.options['no_cheese']['buffer'] = '50um'\n",
    "chip_gds.options['path_filename'] = '../../resources/Fake_Junctions.GDS'"
   ]
  },
  {
   "cell_type": "code",
   "execution_count": null,
   "metadata": {},
   "outputs": [],
   "source": [
    "chip_gds.export_to_gds(\"NxN_Chip.gds\")"
   ]
  },
  {
   "cell_type": "markdown",
   "metadata": {},
   "source": [
    "We can close the GUI now that we have finished the design."
   ]
  },
  {
   "cell_type": "code",
   "execution_count": null,
   "metadata": {},
   "outputs": [],
   "source": [
    "gui.main_window.close()"
   ]
  }
 ],
 "metadata": {
  "kernelspec": {
<<<<<<< HEAD
   "display_name": "Python 3",
   "language": "python",
   "name": "python3"
=======
   "display_name": "Python3",
   "language": "python",
   "name": "Python3"
>>>>>>> ade2354c
  },
  "language_info": {
   "codemirror_mode": {
    "name": "ipython",
    "version": 3
   },
   "file_extension": ".py",
   "mimetype": "text/x-python",
   "name": "python",
   "nbconvert_exporter": "python",
   "pygments_lexer": "ipython3",
   "version": "3.7.8"
  }
 },
 "nbformat": 4,
 "nbformat_minor": 4
}<|MERGE_RESOLUTION|>--- conflicted
+++ resolved
@@ -362,15 +362,9 @@
  ],
  "metadata": {
   "kernelspec": {
-<<<<<<< HEAD
-   "display_name": "Python 3",
-   "language": "python",
-   "name": "python3"
-=======
    "display_name": "Python3",
    "language": "python",
    "name": "Python3"
->>>>>>> ade2354c
   },
   "language_info": {
    "codemirror_mode": {
