--- conflicted
+++ resolved
@@ -209,7 +209,6 @@
    "metadata": {},
    "outputs": [],
    "source": [
-<<<<<<< HEAD
     "eig_qb.save_screenshot()"
    ]
   },
@@ -223,10 +222,6 @@
     "# TODO.....what is this????\n",
     "#\n",
     "eig_qb.recompute_convergences(\"scale_factor='100.2001'\")"
-=======
-    "hfss.render_design(['Q1'], box_plus_buffer=False)\n",
-    "hfss.save_screenshot()"
->>>>>>> c9dd8ddf
    ]
   },
   {
@@ -855,7 +850,6 @@
    "metadata": {},
    "outputs": [],
    "source": [
-<<<<<<< HEAD
     "design.qgeometry.tables['junction']"
    ]
   },
@@ -865,13 +859,6 @@
    "source": [
     "You can observe in the table above that every junction has been assigned a default inductance, capacitance and resistance values, based on the originating component class `default_options`. In this example we intend to replace those values with a variable name, which will later be set directly in the renderer. Therefore, let's proceed with updating these values in the qubit instances, and then propagate the update to the table with a `rebuild()`.\n",
     "After executing the cell below, you can observe the change by re-executing the cell above."
-=======
-    "hfss.options['x_buffer_width_mm'] = 0.5\n",
-    "hfss.options['y_buffer_width_mm'] = 0.5\n",
-    "hfss.options['wb_threshold'] = '100um'\n",
-    "hfss.options['wb_size'] = 5\n",
-    "hfss.options"
->>>>>>> c9dd8ddf
    ]
   },
   {
