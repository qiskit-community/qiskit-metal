--- conflicted
+++ resolved
@@ -962,13 +962,9 @@
   {
    "cell_type": "code",
    "execution_count": null,
-<<<<<<< HEAD
-   "metadata": {},
-=======
    "metadata": {
     "scrolled": true
    },
->>>>>>> df92ba30
    "outputs": [],
    "source": [
     "q_main_q3d.options"
